--- conflicted
+++ resolved
@@ -58,7 +58,6 @@
         clause.forEach { lit -> litOccurrence[litIndex(lit)].add(clauses.lastIndex) }
         clauseSig.add(countSig(clauses.lastIndex))
     }
-
     // preprocessing
     private fun preprocessing() {
         removeTautologies()
@@ -71,21 +70,16 @@
 
     private var restartNumber = 500.0
     private val restartCoeff = 1.1
-    private val hash = LongArray(2 * varsNumber + 1) { 1L.shl(it % 64) }
+    private val hash = LongArray(2 * varsNumber + 1) { 1L.shl(it % 64)}
     private var numberOfConflictsAfterRestart = 0
     private var numberOfRestarts = 0
 
     // for each literal provides a list of clauses containing it (for 'x' it's in pos x, for 'not x' in pos varsNumber + x)
-<<<<<<< HEAD
     //vars.mapIndexed { ind, _ -> clauses.mapIndexed { ind, _ -> ind}.filter { clauses[it].contains(ind) || clauses[it].contains(-ind) }.toMutableList()}
     private var litOccurrence = mutableListOf<MutableList<Int>>()
-=======
-    private var litOccurrence =
-        mutableListOf<MutableList<Int>>()//vars.mapIndexed { ind, _ -> clauses.mapIndexed { ind, _ -> ind}.filter { clauses[it].contains(ind) || clauses[it].contains(-ind) }.toMutableList()}
->>>>>>> 1435a3f5
 
     // return position of literal in occurrence array
-    private fun litPos(lit: Int): Int {
+    private fun litPos(lit : Int): Int {
         return if (lit >= 0) {
             lit
         } else {
@@ -111,7 +105,7 @@
 
     private fun countSig(clause: Int): Long {
         var sz = 0L
-        clauses[clause].forEach { lit -> sz = sz.or(hash[litPos(lit)]) }
+        clauses[clause].forEach { lit -> sz = sz.or(hash[litPos(lit)])}
         return sz
     }
 
@@ -125,12 +119,7 @@
 
     private fun findSubsumed(clause: Int): Set<Int> {
         val lit = clauses[clause].minByOrNull { lit -> litOccurrence[litIndex(lit)].size } ?: 0
-        return litOccurrence[litPos(lit)].filter {
-            clause != it && clause.clauseSize() <= it.clauseSize() && subset(
-                clause,
-                it
-            )
-        }.toSet()
+        return litOccurrence[litPos(lit)].filter { clause != it && clause.clauseSize() <= it.clauseSize() && subset(clause, it) }.toSet()
     }
 
     private fun subset(cl1: Int, cl2: Int): Boolean {
@@ -141,7 +130,7 @@
         }
     }
 
-    // remove subsumed clauses
+    // removes subsumed clauses
     private fun removeSubsumedClauses() {
         val uselessClauses = mutableSetOf<Int>()
         val markedClauses = MutableList(clauses.size) { false }
@@ -163,14 +152,14 @@
         updateSig()
     }
 
-    //do restart to remove useless clauses
+    //making restart to remove useless clauses
     private fun makeRestart() {
         numberOfRestarts++
         restartNumber *= restartCoeff
         level = 0
         trail.clear()
         units.clear()
-        watchers.forEach { it.clear() }
+        watchers.forEach {it.clear()}
         vars.forEachIndexed { ind, _ ->
             delVariable(ind)
         }
@@ -233,7 +222,7 @@
             }
         }
         for (clause in clauses) {
-            clause.forEachIndexed { ind, lit ->
+            clause.forEachIndexed {ind, lit ->
                 if (lit > 0) {
                     clause[ind] = newNumeration[lit]
                 } else {
