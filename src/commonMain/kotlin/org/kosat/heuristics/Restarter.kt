--- conflicted
+++ resolved
@@ -3,12 +3,8 @@
 import org.kosat.CDCL
 
 // used for restarts between searches (luby restarts are used now)
-<<<<<<< HEAD
 class Restarter(private val solver: CDCL) {
 
-=======
-class Restarter(private val solver: CDCL) : Incremental {
->>>>>>> a1882c94
     private val lubyMultiplierConstant = 50.0
     private var restartNumber = lubyMultiplierConstant
     private var numberOfConflictsAfterRestart = 0
