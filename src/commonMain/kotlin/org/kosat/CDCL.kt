package org.kosat

import org.kosat.heuristics.Preprocessor
import org.kosat.heuristics.Restarter
import org.kosat.heuristics.VariableSelector
import org.kosat.heuristics.VsidsWithoutQueue
import kotlin.math.abs

// CDCL
fun solveCnf(cnf: CnfRequest): List<Int>? {
    val clauses = (cnf.clauses.map { it.lits }).toMutableList()
    return CDCL(clauses.map { Clause(it) }.toMutableList(), cnf.vars).solve()
}

enum class SolverType {
    INCREMENTAL, NON_INCREMENTAL;
}

// TODO: consistent indexation
fun variable(lit: Int): Int = abs(lit)

class CDCL(private val solverType: SolverType = SolverType.INCREMENTAL) {

    // we never store clauses of size 1
    // they are lying at 0 decision level of trail

    // initial constraints + externally added by newClause
    val constraints = mutableListOf<Clause>()

    // learnt from conflicts clauses, once in a while their number halved
    val learnts = mutableListOf<Clause>()
    var numberOfVariables: Int = 0

    // contains current assignment, clause it came from and decision level when it happened
    val vars: MutableList<VarState> = MutableList(numberOfVariables + 1) { VarState(VarValue.UNDEFINED, null, -1) }

    // all decisions and consequences, contains literals
    val trail: MutableList<Int> = mutableListOf()

    // two watched literals heuristic; in watchers[i] set of clauses watched by variable i
    private val watchers = MutableList(numberOfVariables * 2 + 1) { mutableListOf<Clause>() }

    var reduceNumber = 6000.0
    var reduceIncrement = 500.0

    // current decision level
    var level: Int = 0

    var qhead = 0

    // minimization lemma in analyze conflicts
    private val minimizeMarks = MutableList(numberOfVariables * 2 + 1) { 0 }
    var mark = 0

    /** Heuristics **/

    // branching heuristic
    // private val variableSelector: VariableSelector = VSIDS(numberOfVariables)
    private val variableSelector: VariableSelector = VsidsWithoutQueue(numberOfVariables, this)
    // private val variableSelector: VariableSelector = FixedOrder(this)

    // preprocessing includes deleting subsumed clauses and bve, offed by default
    private var preprocessor: Preprocessor? = null

    // restart search from time to time
    private val restarter = Restarter(this)

    private fun uncheckedEnqueue(lit: Lit, reason: Clause? = null) {
        setValue(lit, VarValue.TRUE)
        val v = variable(lit)
        vars[v].reason = reason
        vars[v].level = level
        trail.add(lit)
    }

    /** Variable states **/

    // get value of literal
    fun getValue(lit: Int): VarValue {
        if (vars[variable(lit)].value == VarValue.UNDEFINED) return VarValue.UNDEFINED
        if (lit < 0) return !vars[-lit].value
        return vars[lit].value
    }

    // set value for literal
    private fun setValue(lit: Int, value: VarValue) {
        if (lit < 0) {
            vars[-lit].value = !value
        } else {
            vars[lit].value = value
        }
    }


    // TODO: rename
    private fun watchedPos(lit: Int): Int {
        return if (lit < 0) {
            2 * (-lit)
        } else {
            2 * lit - 1
        }
    }

    /** Interface **/

    constructor() : this(mutableListOf<Clause>())

    constructor(
        initialClauses: MutableList<Clause>,
        initialVarsNumber: Int = 0,
        solverType: SolverType = SolverType.INCREMENTAL
    ) : this(solverType) {
        reserveVars(initialVarsNumber)
        initialClauses.forEach { newClause(it) }
        polarity = MutableList(numberOfVariables + 1) { VarValue.UNDEFINED } // TODO is phaseSaving adapted for incremental?
    }

    private fun reserveVars(max: Int) {
        while (numberOfVariables < max) {
            addVariable()
        }
    }

    // public function for adding new variables
    fun addVariable(): Int { // TODO simple checks of duplicate variables in newClause
        numberOfVariables++

        variableSelector.addVariable()

        vars.add(VarState(VarValue.UNDEFINED, null, -1))

        watchers.add(mutableListOf())
        watchers.add(mutableListOf())
        minimizeMarks.add(0)
        minimizeMarks.add(0)

        return numberOfVariables
    }

    // public function for adding new clauses
    fun newClause(clause: Clause) {
        require(level == 0)

        // add not mentioned variables from new clause
        val maxVar = clause.maxOfOrNull { abs(it) } ?: 0
        while (numberOfVariables < maxVar) {
            addVariable()
        }

        // don't add clause if it already had true literal
        if (clause.any { getValue(it) == VarValue.TRUE }) {
            return
        }

        // delete every false literal from new clause
        clause.lits.removeAll { getValue(it) == VarValue.FALSE }

        // if clause contains x and -x than it is useless
        if (clause.any { -it in clause }) {
            return
        }

        // handling case of clause of size 1
        if (clause.size == 1) {
            uncheckedEnqueue(clause[0])
        } else {
            addConstraint(clause)
        }
    }

    /** Trail: **/

    // delete last variable from the trail
    private fun trailRemoveLast() {
        val lit = trail.removeLast()
        val v = variable(lit)
        polarity[v] = getValue(v)
        setValue(v, VarValue.UNDEFINED)
        vars[v].reason = null
        vars[v].level = -1
        variableSelector.backTrack(v)
    }

    // clear trail until given level
    fun clearTrail(until: Int = -1) {
        while (trail.isNotEmpty() && vars[variable(trail.last())].level > until) {
            trailRemoveLast()
        }
    }

    /** Solve with assumptions **/

    // assumptions for incremental sat-solver
    private var assumptions: List<Int> = emptyList()

    // phase saving
    private var polarity: MutableList<VarValue> = mutableListOf()

    fun solve(currentAssumptions: List<Int>): List<Int>? {
        require(solverType == SolverType.INCREMENTAL)

        assumptions = currentAssumptions
        variableSelector.initAssumptions(assumptions)
        val result = solve()
        if (result == null) {
            assumptions = emptyList()
            return null
        }
        assumptions.forEach { lit ->
            if (result.find { it == -lit } != null) {
                assumptions = emptyList()
                return null
            }
        }
        assumptions = emptyList()
        return result
    }


    // half of learnt get reduced
    fun reduceDB() {
        learnts.sortBy { -it.lbd }
        val lim = learnts.size / 2
        var i = 0
        learnts.forEach { clause ->
            if (i < lim) {
                i++
                clause.deleted = true
            }
        }
        learnts.removeAll { it.deleted }
    }

    /** Solve **/

    fun solve(): List<Int>? {

        var totalNumberOfConflicts = 0

        preprocessor = if (solverType == SolverType.NON_INCREMENTAL) {
            Preprocessor(this)
        } else {
            null
        }
        preprocessor?.apply()

        // extreme cases
<<<<<<< HEAD
        if (constraints.isEmpty()) return getModel()
=======
        if (constraints.isEmpty()) return emptyList()
>>>>>>> 916f17f3
        if (constraints.any { it.isEmpty() }) return null
        if (constraints.any { it.all { lit -> getValue(lit) == VarValue.FALSE } }) return null

        variableSelector.build(constraints)

        // main loop
        while (true) {
            val conflictClause = propagate()
            if (conflictClause != null) {
                // CONFLICT
                totalNumberOfConflicts++

                // in case there is a conflict in CNF and trail is already in 0 state
                if (level == 0) {
                    println("KoSat conflicts:   $totalNumberOfConflicts")
                    return null
                }

                // build new clause by conflict clause
                val lemma = analyzeConflict(conflictClause)

                lemma.lbd = lemma.distinctBy { vars[variable(it)].level }.size

                backjump(lemma)

                // after backjump there is only one clause to propagate
                qhead = trail.size

                // if lemma.size == 1 we already added it to units at 0 level
                if (lemma.size == 1) {
                    uncheckedEnqueue(lemma[0])
                } else {
                    uncheckedEnqueue(lemma[0], lemma)
                    addLearnt(lemma)
                }

                // remove half of learnts
                if (learnts.size > reduceNumber) {
                    reduceNumber += reduceIncrement
                    restarter.restart()
                    reduceDB()
                }
                variableSelector.update(lemma)

                // restart search after some number of conflicts
                restarter.update()
            } else {
                // NO CONFLICT
                require(qhead == trail.size)

                // If (the problem is already) SAT, return the current assignment
                if (trail.size == numberOfVariables) {
                    val model = getModel()
                    reset()
                    println("KoSat conflicts:   $totalNumberOfConflicts")
                    return model
                }


                // try to guess variable
                level++
                var nextDecisionVariable = variableSelector.nextDecision(vars, level)

                if (nextDecisionVariable == 0) {
                    reset()
                    return null
                }

                // phase saving heuristic
                if (level > assumptions.size && polarity[variable(nextDecisionVariable)] == VarValue.FALSE) {
                    nextDecisionVariable = -variable(nextDecisionVariable)
                } // TODO move to nextDecisionVariable

                uncheckedEnqueue(nextDecisionVariable)
            }
        }
    }

    private fun reset() {
        level = 0
        clearTrail(0)
        qhead = trail.size
    }

    // return current assignment of variables
    private fun getModel(): List<Int> {
        if (solverType == SolverType.NON_INCREMENTAL) {
            preprocessor?.recoverAnswer()
        }

        return vars.drop(1)
            .mapIndexed { index, v ->
                when (v.value) {
                    VarValue.TRUE -> index + 1
                    VarValue.FALSE -> -index - 1
                    VarValue.UNDEFINED -> {
                        println(vars)
                        println(trail)
                        throw Exception("Unexpected unassigned variable")
                    }
                }
            }
    }

    /** Two watchers **/

    // add watchers to new clause. Run and addConstraint and addLearnt
    private fun addWatchers(clause: Clause) {
        require(clause.size > 1)
        watchers[watchedPos(clause[0])].add(clause)
        watchers[watchedPos(clause[1])].add(clause)
    }
    // TODO does kotlin create new "ссылки" to objects or there are only one?

    /** CDCL functions **/

    // add new constraint, executes only in newClause
    private fun addConstraint(clause: Clause) {
        require(clause.size != 1)
        constraints.add(clause)
        if (clause.isNotEmpty()) {
            addWatchers(clause)
        }

        preprocessor?.addClause(clause)
    }

    // add clause and add watchers to it
    private fun addLearnt(clause: Clause) {
        require(clause.size != 1)
        learnts.add(clause)
        if (clause.isNotEmpty()) {
            addWatchers(clause)
        }
        preprocessor?.addClause(clause)
    }

    // return conflict clause, or null if there is no conflict clause
    private fun propagate(): Clause? {
        var conflict: Clause? = null
        while (qhead < trail.size) {
            val lit = trail[qhead++]
            if (getValue(lit) == VarValue.FALSE) {
                return vars[variable(lit)].reason
            }

            val clausesToRemove = mutableSetOf<Clause>()
            for (brokenClause in watchers[watchedPos(-lit)]) {
                if (!brokenClause.deleted) {
                    if (variable(brokenClause[0]) == variable(lit)) {
                        brokenClause.swap(0, 1)
                    }
                    // if second watcher is true skip clause
                    if (getValue(brokenClause[0]) != VarValue.TRUE) {
                        var firstNotFalse = -1
                        for (ind in 2 until brokenClause.size) {
                            if (getValue(brokenClause[ind]) != VarValue.FALSE) {
                                firstNotFalse = ind
                                break
                            }
                        }
                        if (firstNotFalse == -1 && getValue(brokenClause[0]) == VarValue.FALSE) {
                            conflict = brokenClause
                            break
                        } else if (firstNotFalse == -1) {
                            uncheckedEnqueue(brokenClause[0], brokenClause)
                        } else {
                            watchers[watchedPos(brokenClause[firstNotFalse])].add(brokenClause)
                            brokenClause.swap(firstNotFalse, 1)
                            clausesToRemove.add(brokenClause)
                        }
                    }
                }
            }
            watchers[watchedPos(-lit)].removeAll(clausesToRemove)
            if (conflict != null) break
        }
        return conflict
    }

    // change level, undefine variables, clear units (if clause.size == 1 we backjump to 0 level)
    // Pre-conditions: second element in clause should have first max level except current one
    private fun backjump(clause: Clause) {
        level = if (clause.size > 1) vars[variable(clause[1])].level else 0
        clearTrail(level)
    }

    // deleting lits that have ancestor in implication graph in reason
    private fun minimize(clause: Clause): Clause {
        mark++
        clause.forEach { minimizeMarks[watchedPos(it)] = mark }
        return Clause(clause.filterNot { lit ->
            vars[variable(lit)].reason?.all {
                minimizeMarks[watchedPos(it)] == mark
            } ?: false
        }.toMutableList())
    }

    // analyze conflict and return new clause
    /** Post-condition:
     *      - first element in clause has max (current) propagate level
     *      - second element in clause has second max propagate level
     */
    private fun analyzeConflict(conflict: Clause): Clause {

        val seen = MutableList(numberOfVariables + 1) { false }

        fun updateLemma(lemma: MutableSet<Int>, lit: Int) {
            lemma.add(lit)
        }

        var numberOfActiveVariables = 0
        val lemma = mutableSetOf<Int>()

        conflict.forEach { lit ->
            if (vars[variable(lit)].level == level) {
                seen[variable(lit)] = true
                numberOfActiveVariables++
            } else {
                updateLemma(lemma, lit)
            }
        }
        var ind = trail.lastIndex


        while (numberOfActiveVariables > 1) {

            val v = variable(trail[ind--])
            if (!seen[v]) continue

            vars[v].reason?.forEach { u ->
                val current = variable(u)
                if (vars[current].level != level) {
                    updateLemma(lemma, u)
                } else if (current != v && !seen[current]) {
                    seen[current] = true
                    numberOfActiveVariables++
                }
            }
            seen[v] = false
            numberOfActiveVariables--
        }

        var newClause: Clause

        trail.last { seen[variable(it)] }.let { lit ->
            val v = variable(lit)
            require(v != -1)
            updateLemma(lemma, if (getValue(v) == VarValue.TRUE) -v else v)
            newClause = minimize(Clause(lemma.toMutableList()))
            val uipIndex = newClause.indexOfFirst { variable(it) == v }
            // fancy swap (move UIP vertex to 0 position)
            newClause.swap(uipIndex, 0)
            seen[v] = false
        }
        // move last defined literal to 1 position
        if (newClause.size > 1) {
            val secondMax = newClause.drop(1).indices.maxByOrNull { vars[variable(newClause[it + 1])].level } ?: 0
            newClause.swap(1, secondMax + 1)
        }
        return newClause
    }
}<|MERGE_RESOLUTION|>--- conflicted
+++ resolved
@@ -245,11 +245,7 @@
         preprocessor?.apply()
 
         // extreme cases
-<<<<<<< HEAD
         if (constraints.isEmpty()) return getModel()
-=======
-        if (constraints.isEmpty()) return emptyList()
->>>>>>> 916f17f3
         if (constraints.any { it.isEmpty() }) return null
         if (constraints.any { it.all { lit -> getValue(lit) == VarValue.FALSE } }) return null
 
