package org.kosat

import kotlin.math.abs
import kotlin.math.max

// CDCL
fun solveCnf(cnf: CnfRequest): List<Int>? {
    val clauses = (cnf.clauses.map { it.lit }).toMutableList()
    val solver = Kosat(clauses, cnf.vars)
    return if (solver.solve()) solver.getModel() else null
}

abstract class CDCL(val clauses: MutableList<MutableList<Int>>, initNumber: Int = 0) {

    abstract fun solve(): List<Int>?

    protected abstract fun getNextVariable(level: Int): Int

    var varsNumber = initNumber
        private set

    init {
        // set varsNumber equal to either initNumber(from constructor of class) either maximal variable from cnf
        varsNumber = max(initNumber, clauses.flatten().let { all -> if (all.isNotEmpty()) all.maxOf { abs(it) } else 0})
    }

    enum class VarStatus {
        TRUE, FALSE, UNDEFINED;

        operator fun not(): VarStatus {
            return when (this) {
                TRUE -> FALSE
                FALSE -> TRUE
                UNDEFINED -> UNDEFINED
            }
        }
    }

    protected fun getStatus(lit: Int): VarStatus {
        if (vars[litIndex(lit)].status == VarStatus.UNDEFINED) return VarStatus.UNDEFINED
        if (lit < 0) return !vars[-lit].status
        return vars[lit].status
    }

    private fun setStatus(lit: Int, status: VarStatus) {
        if (lit < 0) {
            vars[-lit].status = !status
        } else {
            vars[lit].status = status
        }
    }

    data class VarState(
        var status: VarStatus,
        var clause: Int,
        var level: Int,
    )

    // convert values to a possible satisfying result: if a variable less than 0 it's FALSE, otherwise it's TRUE
    protected fun variableValues() = vars
        .mapIndexed { index, v ->
            when (v.status) {
                VarStatus.TRUE -> index
                VarStatus.FALSE -> -index
                else -> index
            }
        }.sortedBy { litIndex(it) }.filter { litIndex(it) > 0 }

    // values of variables
    private val vars: MutableList<VarState> = MutableList(varsNumber + 1) { VarState(VarStatus.UNDEFINED, -1, -1) }

    // all decisions and consequences
    private val trail: MutableList<Int> = mutableListOf()

    // decision level
    protected var level: Int = 0

    // two watched literals heuristic; in watchers[i] set of clauses watched by variable i
    private val watchers = MutableList(varsNumber + 1) { mutableSetOf<Int>() }
    private fun litIndex(lit: Int): Int = abs(lit)

    // list of unit clauses to propagate
    private val units: MutableList<Int> = mutableListOf()

<<<<<<< HEAD
    // clear trail until given level
    protected fun clearTrail(until: Int = -1) {
        while (trail.isNotEmpty() && vars[trail.last()].level > until) {
            delVariable(trail.removeLast())
        }
    }
=======
    fun solve(): List<Int>? {

        countOccurrence()
        updateSig()

        // simplifying given cnf formula
        preprocessing()

        countScore()

        // extremal cases
        if (clauses.isEmpty()) return emptyList()
        if (clauses.any { it.size == 0 }) return null

        buildWatchers()

        // main loop
        while (true) {
            val conflictClause = propagate()
            if (conflictClause != -1) {
                if (level == 0) return null // in case there is a conflict in CNF
                val lemma = analyzeConflict(clauses[conflictClause]) // build new clause by conflict clause

                addClause(lemma)
                backjump(lemma)

                numberOfConflictsAfterRestart++
                // restarting after some number of conflicts
                if (numberOfConflictsAfterRestart >= restartNumber) {
                    numberOfConflictsAfterRestart = 0
                    makeRestart()
                }
                // VSIDS
                numberOfConflicts++
                if (numberOfConflicts == decay) { // update scores
                    numberOfConflicts = 0
                    score.forEachIndexed { ind, _ -> score[ind] /= divisionCoeff }
                    lemma.forEach { lit -> score[litIndex(lit)]++ }
                }

                continue
            }
>>>>>>> 47ded513

    // add clause and add watchers to it
    protected fun addClause(clause: MutableList<Int>) {
        clauses.add(clause)
        addWatchers(clause, clauses.lastIndex)
    }

    fun newVar(): Int {
        varsNumber++
        vars.add(VarState(VarStatus.UNDEFINED, -1, -1))
        return varsNumber
    }

    // run only once in the beginning
<<<<<<< HEAD
    protected fun buildWatchers() {
=======
    private fun buildWatchers() {
        while (watchers.size > varsNumber + 1) {
            watchers.removeLast()
        }
>>>>>>> 47ded513
        clauses.forEachIndexed { index, clause ->
            addWatchers(clause, index)
        }
    }

    // add watchers to clause. Run in buildWatchers and addClause
    private fun addWatchers(clause: MutableList<Int>, index: Int) {
        if (clause.size == 1) {
            watchers[litIndex(clause[0])].add(index)
            units.add(index)
            return
        }
        val undef = clause.count { getStatus(it) == VarStatus.UNDEFINED }

        if (undef >= 2) {
            val a = clause.indexOfFirst { getStatus(it) == VarStatus.UNDEFINED }
            val b = clause.drop(a + 1).indexOfFirst { getStatus(it) == VarStatus.UNDEFINED } + a + 1
            watchers[litIndex(clause[a])].add(index)
            watchers[litIndex(clause[b])].add(index)
        } else if (undef == 1) {
            val a = clause.indexOfFirst { getStatus(it) == VarStatus.UNDEFINED }
            watchers[litIndex(clause[a])].add(index)
            if (clause.count { getStatus(it) == VarStatus.FALSE } == clause.size - 1) {
                units.add(index)
            }
            addForLastInTrail(1, clause, index)
        } else {
            // for clauses added by conflict and by newClause if it already controversial
            addForLastInTrail(2, clause, index)
        }
    }

    // find n last assigned variables from given clause
    private fun addForLastInTrail(n: Int, clause: List<Int>, index: Int) {
        var cnt = 0
        val clauseVars = clause.map { litIndex(it) }
        for (ind in trail.lastIndex downTo 0) { // want to watch on last 2 literals from trail for conflict clause
            if (trail[ind] in clauseVars) {
                cnt++
                watchers[trail[ind]].add(index)
                if (cnt == n) {
                    return
                }
            }
        }
    }

    // check is all clauses satisfied or not
    protected fun satisfiable() = clauses.all { clause -> clause.any { lit -> getStatus(lit) == VarStatus.TRUE } }

    // add a variable to the trail and update watchers of clauses linked to this variable
    protected fun addVariable(clause: Int, lit: Int): Boolean {
        if (getStatus(lit) != VarStatus.UNDEFINED) return false

        setStatus(lit, VarStatus.TRUE)
        val v = litIndex(lit)
        vars[v].clause = clause
        vars[v].level = level
        trail.add(v)
        updateWatchers(lit)
        return true
    }

    // update watchers for clauses linked with lit
    private fun updateWatchers(lit: Int) {
        val clausesToRemove = mutableSetOf<Int>()
        watchers[litIndex(lit)].forEach { brokenClause ->
            val undef = clauses[brokenClause].count { getStatus(it) == VarStatus.UNDEFINED }
            val firstTrue = clauses[brokenClause].firstOrNull { getStatus(it) == VarStatus.TRUE }
            if (undef > 1) {
                val newWatcher = clauses[brokenClause].first {
                    getStatus(it) == VarStatus.UNDEFINED && brokenClause !in watchers[litIndex(it)]
                }
                watchers[litIndex(newWatcher)].add(brokenClause)
                clausesToRemove.add(brokenClause)
            } else if (undef == 1 && firstTrue == null) {
                units.add(brokenClause)
            }
        }
        watchers[litIndex(lit)].removeAll(clausesToRemove)
    }

    // del a variable from the trail
    private fun delVariable(v: Int) {
        setStatus(v, VarStatus.UNDEFINED)
        vars[v].clause = -1
        vars[v].level = -1
    }

    // return index of conflict clause, or -1 if there is no conflict clause
    protected fun propagate(): Int {

        while (units.size > 0) {
            val clause = units.removeLast()

            if (clauses[clause].any { getStatus(it) == VarStatus.TRUE }) continue

            // guarantees that clauses in unit don't become defined incorrect
            require(clauses[clause].any { getStatus(it) != VarStatus.FALSE })

            val lit = clauses[clause].first { getStatus(it) == VarStatus.UNDEFINED }
            // check if we get a conflict
            watchers[litIndex(lit)].forEach { brokenClause ->
                if (brokenClause != clause) {
                    val undef = clauses[brokenClause].count { getStatus(it) == VarStatus.UNDEFINED }
                    if (undef == 1 && -lit in clauses[brokenClause] && clauses[brokenClause].all { getStatus(it) != VarStatus.TRUE }) {
                        // quick fix for analyzeConflict
                        setStatus(lit, VarStatus.TRUE)
                        val v = litIndex(lit)
                        vars[v].clause = clause
                        vars[v].level = level
                        trail.add(v)
                        return brokenClause
                    }
                }
            }
            addVariable(clause, lit)
        }

        return -1
    }

    // change level, undefine variables, clear units
    private fun backjump(clause: MutableList<Int>) {
        level = clause.map { vars[litIndex(it)].level }.sortedDescending().firstOrNull { it != level } ?: 0

        clearTrail(level)

        units.clear()
        units.add(clauses.lastIndex) // after backjump it's the only clause to propagate
    }

    // add a literal to lemma if it hasn't been added yet
    private fun updateLemma(lemma: MutableList<Int>, lit: Int) {
        if (lit !in lemma) {
            lemma.add(lit)
        }
    }

    // analyze conflict and return new clause
    private fun analyzeConflict(conflict: MutableList<Int>): MutableList<Int> {

        val active = MutableList(varsNumber + 1) { false }
        val lemma = mutableListOf<Int>()

        conflict.forEach { lit ->
            if (vars[litIndex(lit)].level == level) {
                active[litIndex(lit)] = true
            } else {
                updateLemma(lemma, lit)
            }
        }
        var ind = trail.size - 1
        while (active.count { it } > 1) {

            val v = trail[ind--]
            if (!active[v]) continue

            clauses[vars[v].clause].forEach { u ->
                val current = litIndex(u)
                if (vars[current].level != level) {
                    updateLemma(lemma, u)
                } else if (current != v) {
                    active[current] = true
                }
            }
            active[v] = false
        }
        active.indexOfFirst { it }.let { v ->
            if (v != -1) {
                updateLemma(lemma, if (getStatus(v) == VarStatus.TRUE) -v else v)
            }
        }
        return lemma
    }

<<<<<<< HEAD
    protected fun addLemma(conflictClause: Int): Boolean {
        // build new clause by conflict clause
        val lemma = analyzeConflict(clauses[conflictClause])
=======
    // preprocessing
    private fun preprocessing() {
        removeTautologies()
        removeSubsumedClauses()
        bve()
        println("$varsNumber, ${clauses.size}")
        //clauses.forEach { println(it) }
        //removePureLiterals()
    }

    private var restartNumber = 500.0
    private val restartCoeff = 1.1
    private val hash = LongArray(2 * varsNumber + 1) { 1L.shl(it % 64)}
    private var numberOfConflictsAfterRestart = 0
    private var numberOfRestarts = 0
>>>>>>> 47ded513

        addClause(lemma)
        backjump(lemma)

        // VSIDS
        updateNumberOfConflicts(lemma)
        return true
    }

    // VSIDS
    private val score = MutableList(varsNumber + 1) {
        clauses.count { clause -> clause.contains(it) || clause.contains(-it) }.toDouble()
    }
    private val decay = 50
    private val divisionCoeff = 2.0
    private var numberOfConflicts = 0

    private fun updateNumberOfConflicts(lemma: MutableList<Int>) {
        numberOfConflicts++
        if (numberOfConflicts == decay) {
            // update scores
            numberOfConflicts = 0
            score.forEachIndexed { ind, _ -> score[ind] /= divisionCoeff }
            lemma.forEach { lit -> score[litIndex(lit)]++ }
        }
    }

    protected fun vsids(): Int {
        var ind = -1
        for (i in 1..varsNumber) {
            if (vars[i].status == VarStatus.UNDEFINED && (ind == -1 || score[ind] < score[i])) {
                ind = i
            }
        }
        return ind
    }
}

class Incremental(initClauses: MutableList<MutableList<Int>>, initNumber: Int = 0): CDCL(initClauses, initNumber) {
    // assumptions for incremental sat-solver
    private var assumptions: List<Int> = emptyList()

    fun solveWithAssumptions(currentAssumptions: List<Int> = emptyList()): List<Int>? {
        assumptions = currentAssumptions
        val result = solve()
        assumptions.forEach {
            if (getStatus(it) == VarStatus.FALSE) {
                assumptions = emptyList()
                return null
            }
        }
        assumptions = emptyList()
        return  result
    }

    override fun getNextVariable(level: Int): Int {
        return if (level > assumptions.size) {
            vsids()
        } else {
            return assumptions[level - 1]
        }
    }


    override fun solve(): List<Int>? {
        removeUselessClauses()

        // extreme cases
        if (clauses.isEmpty()) return emptyList()
        if (clauses.any { it.size == 0 }) return null
        if (clauses.any { it.all { lit -> getStatus(lit) == VarStatus.FALSE }}) return null

        buildWatchers()

<<<<<<< HEAD
        // main loop
        while (true) {
            val conflictClause = propagate()
            if (conflictClause != -1) {
                // in case there is a conflict in CNF and trail is already in 0 state
                if (level == 0) return null
                addLemma(conflictClause)
                continue
=======
    private val clauseLimit = 1000

    private fun addResolvents(ind: Int) {
        for (cl1 in litOccurrence[litPos(ind)]) {
            for (cl2 in litOccurrence[litPos(-ind)]) {
                val newClause = clauses[cl1].toMutableSet()
                newClause.remove(ind)
                // check if clause is tautology
                if (clauses[cl2].any { newClause.contains(-it) }) {
                    continue
                }
                newClause.addAll(clauses[cl2])
                newClause.remove(-ind)
                clauses.add(ArrayList(newClause))
                for (lit in newClause) {
                    litOccurrence[litPos(lit)].add(clauses.lastIndex)
                }
>>>>>>> 47ded513
            }

            // If (the problem is already) SAT, return the current assignment
            if (satisfiable()) {
                val model = variableValues()
                clearTrail(0)
                return model
            }
<<<<<<< HEAD

            // try to guess variable
            level++
            val nextVariable = getNextVariable(level)
=======
        }
        varsNumber = newSize
        countOccurrence()
        updateSig()
    }
>>>>>>> 47ded513

            // Check that assumption we want to make isn't controversial
            if (wrongAssumption(nextVariable)) {
                clearTrail(0)
                return null
            }
            addVariable(-1, nextVariable)
        }
    }

<<<<<<< HEAD
    // remove clauses which contain x and -x
    private fun removeUselessClauses() {
        clauses.removeAll { clause -> clause.any { -it in clause } }
    }
=======
    // VSIDS
    private val score = mutableListOf<Double>()
    private fun countScore() {
        score.add(0.0)
        for(ind in 1..varsNumber) {
            score.add(clauses.count { clause -> clause.contains(ind) || clause.contains(-ind) }.toDouble())
        }
    }

    private val decay = 50
    private val divisionCoeff = 2.0
    private var numberOfConflicts = 0
>>>>>>> 47ded513

    private fun wrongAssumption(lit: Int) = getStatus(lit) == VarStatus.FALSE

    fun newClause(clause: MutableList<Int>) {
        addClause(clause)
        val maxVar = clause.maxOf { abs(it) }
        while (newVar() < maxVar) { }
    }

}

/*class NonIncremental(initClauses: MutableList<MutableList<Int>>, initNumber: Int = 0): CDCL(initClauses, initNumber) {

}*/<|MERGE_RESOLUTION|>--- conflicted
+++ resolved
@@ -1,29 +1,15 @@
 package org.kosat
 
 import kotlin.math.abs
-import kotlin.math.max
 
 // CDCL
 fun solveCnf(cnf: CnfRequest): List<Int>? {
     val clauses = (cnf.clauses.map { it.lit }).toMutableList()
-    val solver = Kosat(clauses, cnf.vars)
-    return if (solver.solve()) solver.getModel() else null
+    return CDCL(clauses, cnf.vars).solve()
 }
 
-abstract class CDCL(val clauses: MutableList<MutableList<Int>>, initNumber: Int = 0) {
-
-    abstract fun solve(): List<Int>?
-
-    protected abstract fun getNextVariable(level: Int): Int
-
-    var varsNumber = initNumber
-        private set
-
-    init {
-        // set varsNumber equal to either initNumber(from constructor of class) either maximal variable from cnf
-        varsNumber = max(initNumber, clauses.flatten().let { all -> if (all.isNotEmpty()) all.maxOf { abs(it) } else 0})
-    }
-
+
+class CDCL(private var clauses: MutableList<MutableList<Int>>, private var varsNumber: Int) {
     enum class VarStatus {
         TRUE, FALSE, UNDEFINED;
 
@@ -36,7 +22,7 @@
         }
     }
 
-    protected fun getStatus(lit: Int): VarStatus {
+    private fun getStatus(lit: Int): VarStatus {
         if (vars[litIndex(lit)].status == VarStatus.UNDEFINED) return VarStatus.UNDEFINED
         if (lit < 0) return !vars[-lit].status
         return vars[lit].status
@@ -57,7 +43,7 @@
     )
 
     // convert values to a possible satisfying result: if a variable less than 0 it's FALSE, otherwise it's TRUE
-    protected fun variableValues() = vars
+    private fun variableValues() = vars
         .mapIndexed { index, v ->
             when (v.status) {
                 VarStatus.TRUE -> index
@@ -73,23 +59,15 @@
     private val trail: MutableList<Int> = mutableListOf()
 
     // decision level
-    protected var level: Int = 0
-
-    // two watched literals heuristic; in watchers[i] set of clauses watched by variable i
-    private val watchers = MutableList(varsNumber + 1) { mutableSetOf<Int>() }
+    private var level: Int = 0
+
+    // two watched literals heuristic
+    private val watchers = MutableList(varsNumber + 1) { mutableSetOf<Int>() } // set of clauses watched by literal
     private fun litIndex(lit: Int): Int = abs(lit)
 
     // list of unit clauses to propagate
     private val units: MutableList<Int> = mutableListOf()
 
-<<<<<<< HEAD
-    // clear trail until given level
-    protected fun clearTrail(until: Int = -1) {
-        while (trail.isNotEmpty() && vars[trail.last()].level > until) {
-            delVariable(trail.removeLast())
-        }
-    }
-=======
     fun solve(): List<Int>? {
 
         countOccurrence()
@@ -132,29 +110,24 @@
 
                 continue
             }
->>>>>>> 47ded513
-
-    // add clause and add watchers to it
-    protected fun addClause(clause: MutableList<Int>) {
-        clauses.add(clause)
-        addWatchers(clause, clauses.lastIndex)
-    }
-
-    fun newVar(): Int {
-        varsNumber++
-        vars.add(VarState(VarStatus.UNDEFINED, -1, -1))
-        return varsNumber
+
+            // If (the problem is already) SAT, return the current assignment
+            if (satisfiable()) {
+                return variableValues()
+            }
+
+            // try to guess variable
+            level++
+            // addVariable(-1, vars.firstUndefined())
+            addVariable(-1, vsids())
+        }
     }
 
     // run only once in the beginning
-<<<<<<< HEAD
-    protected fun buildWatchers() {
-=======
     private fun buildWatchers() {
         while (watchers.size > varsNumber + 1) {
             watchers.removeLast()
         }
->>>>>>> 47ded513
         clauses.forEachIndexed { index, clause ->
             addWatchers(clause, index)
         }
@@ -169,44 +142,36 @@
         }
         val undef = clause.count { getStatus(it) == VarStatus.UNDEFINED }
 
-        if (undef >= 2) {
-            val a = clause.indexOfFirst { getStatus(it) == VarStatus.UNDEFINED }
-            val b = clause.drop(a + 1).indexOfFirst { getStatus(it) == VarStatus.UNDEFINED } + a + 1
-            watchers[litIndex(clause[a])].add(index)
-            watchers[litIndex(clause[b])].add(index)
-        } else if (undef == 1) {
-            val a = clause.indexOfFirst { getStatus(it) == VarStatus.UNDEFINED }
-            watchers[litIndex(clause[a])].add(index)
-            if (clause.count { getStatus(it) == VarStatus.FALSE } == clause.size - 1) {
-                units.add(index)
-            }
-            addForLastInTrail(1, clause, index)
-        } else {
-            // for clauses added by conflict and by newClause if it already controversial
-            addForLastInTrail(2, clause, index)
-        }
-    }
-
-    // find n last assigned variables from given clause
-    private fun addForLastInTrail(n: Int, clause: List<Int>, index: Int) {
-        var cnt = 0
-        val clauseVars = clause.map { litIndex(it) }
-        for (ind in trail.lastIndex downTo 0) { // want to watch on last 2 literals from trail for conflict clause
-            if (trail[ind] in clauseVars) {
-                cnt++
-                watchers[trail[ind]].add(index)
-                if (cnt == n) {
-                    return
+        // initial building
+        if (undef != 0) { // happen only in buildWatchers
+            watchers[litIndex(clause[0])].add(index)
+            watchers[litIndex(clause[1])].add(index)
+        } else { // for clauses added by conflict
+            var cnt = 0
+            val clauseVars = clause.map { litIndex(it) }
+            for (ind in trail.lastIndex downTo 0) { // want to watch on last 2 literals from trail for conflict clause
+                if (trail[ind] in clauseVars) {
+                    cnt++
+                    watchers[trail[ind]].add(index)
+                    if (cnt == 2) {
+                        return
+                    }
                 }
             }
         }
     }
 
     // check is all clauses satisfied or not
-    protected fun satisfiable() = clauses.all { clause -> clause.any { lit -> getStatus(lit) == VarStatus.TRUE } }
+    private fun satisfiable() = clauses.all { clause -> clause.any { lit -> getStatus(lit) == VarStatus.TRUE } }
+
+    // simple chose of undefined variable
+    private fun MutableList<VarState>.firstUndefined() = this
+        .drop(1)
+        .indexOfFirst { it.status == VarStatus.UNDEFINED } + 1
+
 
     // add a variable to the trail and update watchers of clauses linked to this variable
-    protected fun addVariable(clause: Int, lit: Int): Boolean {
+    private fun addVariable(clause: Int, lit: Int): Boolean {
         if (getStatus(lit) != VarStatus.UNDEFINED) return false
 
         setStatus(lit, VarStatus.TRUE)
@@ -245,15 +210,14 @@
     }
 
     // return index of conflict clause, or -1 if there is no conflict clause
-    protected fun propagate(): Int {
+    private fun propagate(): Int {
 
         while (units.size > 0) {
             val clause = units.removeLast()
 
             if (clauses[clause].any { getStatus(it) == VarStatus.TRUE }) continue
 
-            // guarantees that clauses in unit don't become defined incorrect
-            require(clauses[clause].any { getStatus(it) != VarStatus.FALSE })
+            require(clauses[clause].any { getStatus(it) != VarStatus.FALSE }) // guarantees that clauses in unit don't become defined incorrect
 
             val lit = clauses[clause].first { getStatus(it) == VarStatus.UNDEFINED }
             // check if we get a conflict
@@ -261,7 +225,6 @@
                 if (brokenClause != clause) {
                     val undef = clauses[brokenClause].count { getStatus(it) == VarStatus.UNDEFINED }
                     if (undef == 1 && -lit in clauses[brokenClause] && clauses[brokenClause].all { getStatus(it) != VarStatus.TRUE }) {
-                        // quick fix for analyzeConflict
                         setStatus(lit, VarStatus.TRUE)
                         val v = litIndex(lit)
                         vars[v].clause = clause
@@ -281,10 +244,20 @@
     private fun backjump(clause: MutableList<Int>) {
         level = clause.map { vars[litIndex(it)].level }.sortedDescending().firstOrNull { it != level } ?: 0
 
-        clearTrail(level)
-
+        while (trail.size > 0 && vars[trail.last()].level > level) {
+            delVariable(trail.removeLast())
+        }
         units.clear()
         units.add(clauses.lastIndex) // after backjump it's the only clause to propagate
+    }
+
+    // add clause and add watchers to it
+    private fun addClause(clause: MutableList<Int>) {
+        clauses.add(clause)
+        addWatchers(clause, clauses.lastIndex)
+        // add clause to litOccurrence
+        clause.forEach { lit -> litOccurrence[litIndex(lit)].add(clauses.lastIndex) }
+        clauseSig.add(countSig(clauses.lastIndex))
     }
 
     // add a literal to lemma if it hasn't been added yet
@@ -331,11 +304,6 @@
         return lemma
     }
 
-<<<<<<< HEAD
-    protected fun addLemma(conflictClause: Int): Boolean {
-        // build new clause by conflict clause
-        val lemma = analyzeConflict(clauses[conflictClause])
-=======
     // preprocessing
     private fun preprocessing() {
         removeTautologies()
@@ -351,91 +319,104 @@
     private val hash = LongArray(2 * varsNumber + 1) { 1L.shl(it % 64)}
     private var numberOfConflictsAfterRestart = 0
     private var numberOfRestarts = 0
->>>>>>> 47ded513
-
-        addClause(lemma)
-        backjump(lemma)
-
-        // VSIDS
-        updateNumberOfConflicts(lemma)
-        return true
-    }
-
-    // VSIDS
-    private val score = MutableList(varsNumber + 1) {
-        clauses.count { clause -> clause.contains(it) || clause.contains(-it) }.toDouble()
-    }
-    private val decay = 50
-    private val divisionCoeff = 2.0
-    private var numberOfConflicts = 0
-
-    private fun updateNumberOfConflicts(lemma: MutableList<Int>) {
-        numberOfConflicts++
-        if (numberOfConflicts == decay) {
-            // update scores
-            numberOfConflicts = 0
-            score.forEachIndexed { ind, _ -> score[ind] /= divisionCoeff }
-            lemma.forEach { lit -> score[litIndex(lit)]++ }
-        }
-    }
-
-    protected fun vsids(): Int {
-        var ind = -1
-        for (i in 1..varsNumber) {
-            if (vars[i].status == VarStatus.UNDEFINED && (ind == -1 || score[ind] < score[i])) {
-                ind = i
-            }
-        }
-        return ind
-    }
-}
-
-class Incremental(initClauses: MutableList<MutableList<Int>>, initNumber: Int = 0): CDCL(initClauses, initNumber) {
-    // assumptions for incremental sat-solver
-    private var assumptions: List<Int> = emptyList()
-
-    fun solveWithAssumptions(currentAssumptions: List<Int> = emptyList()): List<Int>? {
-        assumptions = currentAssumptions
-        val result = solve()
-        assumptions.forEach {
-            if (getStatus(it) == VarStatus.FALSE) {
-                assumptions = emptyList()
-                return null
-            }
-        }
-        assumptions = emptyList()
-        return  result
-    }
-
-    override fun getNextVariable(level: Int): Int {
-        return if (level > assumptions.size) {
-            vsids()
+
+    // for each literal provides a list of clauses containing it (for 'x' it's in pos x, for 'not x' in pos varsNumber + x)
+    private var litOccurrence = mutableListOf<MutableList<Int>>()//vars.mapIndexed { ind, _ -> clauses.mapIndexed { ind, _ -> ind}.filter { clauses[it].contains(ind) || clauses[it].contains(-ind) }.toMutableList()}
+
+    // return position of literal in occurrence array
+    private fun litPos(lit : Int): Int {
+        return if (lit >= 0) {
+            lit
         } else {
-            return assumptions[level - 1]
-        }
-    }
-
-
-    override fun solve(): List<Int>? {
-        removeUselessClauses()
-
-        // extreme cases
-        if (clauses.isEmpty()) return emptyList()
-        if (clauses.any { it.size == 0 }) return null
-        if (clauses.any { it.all { lit -> getStatus(lit) == VarStatus.FALSE }}) return null
+            varsNumber - lit
+        }
+    }
+
+    private fun countOccurrence() {
+        litOccurrence.clear()
+        for (ind in 1..(2 * varsNumber + 1)) {
+            litOccurrence.add(mutableListOf())
+        }
+        clauses.forEachIndexed { ind, clause ->
+            for (lit in clause) {
+                if (lit > 0) {
+                    litOccurrence[lit].add(ind)
+                } else {
+                    litOccurrence[varsNumber - lit].add(ind)
+                }
+            }
+        }
+    }
+
+    private fun countSig(clause: Int): Long {
+        var sz = 0L
+        clauses[clause].forEach { lit -> sz = sz.or(hash[litPos(lit)])}
+        return sz
+    }
+
+    private fun Int.clauseSize() = clauses[this].size
+
+    private var clauseSig = mutableListOf<Long>()
+
+    private fun updateSig() {
+        clauseSig = clauses.mapIndexed { ind, _ -> countSig(ind) }.toMutableList()
+    }
+
+    private fun findSubsumed(clause: Int): Set<Int> {
+        val lit = clauses[clause].minByOrNull { lit -> litOccurrence[litIndex(lit)].size } ?: 0
+        return litOccurrence[litPos(lit)].filter { clause != it && clause.clauseSize() <= it.clauseSize() && subset(clause, it) }.toSet()
+    }
+
+    private fun subset(cl1: Int, cl2: Int): Boolean {
+        return if (clauseSig[cl2].or(clauseSig[cl1]) != clauseSig[cl2]) {
+            false
+        } else {
+            clauses[cl2].containsAll(clauses[cl1])
+        }
+    }
+
+    // removes subsumed clauses
+    private fun removeSubsumedClauses() {
+        val uselessClauses = mutableSetOf<Int>()
+        val markedClauses = MutableList(clauses.size) { false }
+
+        // going from the end because smaller clauses appear after big one
+        for (ind in clauses.lastIndex downTo 0) {
+            if (!markedClauses[ind]) {
+                findSubsumed(ind).forEach {
+                    if (!markedClauses[it]) {
+                        markedClauses[it] = true
+                        uselessClauses.add(it)
+                    }
+                }
+            }
+        }
+
+        clauses.removeAll(uselessClauses.map { clauses[it] })
+        countOccurrence()
+        updateSig()
+    }
+
+    //making restart to remove useless clauses
+    private fun makeRestart() {
+        numberOfRestarts++
+        restartNumber *= restartCoeff
+        level = 0
+        trail.clear()
+        units.clear()
+        watchers.forEach {it.clear()}
+        vars.forEachIndexed { ind, _ ->
+            delVariable(ind)
+        }
+
+        removeSubsumedClauses()
+        countOccurrence()
+
+        updateSig()
 
         buildWatchers()
-
-<<<<<<< HEAD
-        // main loop
-        while (true) {
-            val conflictClause = propagate()
-            if (conflictClause != -1) {
-                // in case there is a conflict in CNF and trail is already in 0 state
-                if (level == 0) return null
-                addLemma(conflictClause)
-                continue
-=======
+    }
+
     private val clauseLimit = 1000
 
     private fun addResolvents(ind: Int) {
@@ -453,43 +434,87 @@
                 for (lit in newClause) {
                     litOccurrence[litPos(lit)].add(clauses.lastIndex)
                 }
->>>>>>> 47ded513
-            }
-
-            // If (the problem is already) SAT, return the current assignment
-            if (satisfiable()) {
-                val model = variableValues()
-                clearTrail(0)
-                return model
-            }
-<<<<<<< HEAD
-
-            // try to guess variable
-            level++
-            val nextVariable = getNextVariable(level)
-=======
+            }
+        }
+    }
+
+    private fun bve() {
+        val isLiteralRemoved = MutableList(varsNumber + 1) { false }
+        val newNumeration = MutableList(varsNumber + 1) { 0 }
+        var currentInd = 1
+        while (clauses.size < clauseLimit && currentInd <= varsNumber) {
+            if (litOccurrence[litPos(currentInd)].size * litOccurrence[litPos(-currentInd)].size <= clauseLimit) {
+                isLiteralRemoved[currentInd] = true
+                addResolvents(currentInd)
+            }
+            currentInd++
+        }
+        val deletedClauses = mutableListOf<Int>()
+        clauses.forEachIndexed { ind, clause ->
+            for (lit in clause) {
+                if (isLiteralRemoved[litIndex(lit)]) {
+                    deletedClauses.add(ind)
+                    break
+                }
+            }
+        }
+        clauses.removeAll(deletedClauses.map { clauses[it] })
+        var newSize = 0
+        for (ind in 1..varsNumber) {
+            if (!isLiteralRemoved[ind]) {
+                newSize++
+                newNumeration[ind] = newSize
+            }
+        }
+        for (clause in clauses) {
+            clause.forEachIndexed {ind, lit ->
+                if (lit > 0) {
+                    clause[ind] = newNumeration[lit]
+                } else {
+                    clause[ind] = -newNumeration[-lit]
+                }
+            }
         }
         varsNumber = newSize
         countOccurrence()
         updateSig()
     }
->>>>>>> 47ded513
-
-            // Check that assumption we want to make isn't controversial
-            if (wrongAssumption(nextVariable)) {
-                clearTrail(0)
-                return null
-            }
-            addVariable(-1, nextVariable)
-        }
-    }
-
-<<<<<<< HEAD
-    // remove clauses which contain x and -x
-    private fun removeUselessClauses() {
-        clauses.removeAll { clause -> clause.any { -it in clause } }
-    }
-=======
+
+    private fun removeTautologies() {
+        val isClauseRemoved = MutableList(clauses.size) { false }
+        for (lit in 1..varsNumber) {
+            val sz1 = litOccurrence[litPos(lit)].size
+            val sz2 = litOccurrence[litPos(-lit)].size
+            if (sz1 == 0 || sz2 == 0) {
+                continue
+            }
+            var ind1 = 0
+            var ind2 = 0
+            while (ind2 < sz2) {
+                while (ind1 < sz1 && litOccurrence[litPos(lit)][ind1] < litOccurrence[litPos(-lit)][ind2]) {
+                    ind1++
+                }
+                if (ind1 == sz1) {
+                    break
+                }
+                if (litOccurrence[litPos(lit)][ind1] == litOccurrence[litPos(-lit)][ind2]) {
+                    isClauseRemoved[litOccurrence[litPos(lit)][ind1]] = true
+                }
+                ind2++
+            }
+        }
+        val deletedClauses = mutableListOf<Int>()
+        isClauseRemoved.forEachIndexed { ind, isDeleted ->
+            if (isDeleted) {
+                deletedClauses.add(ind)
+            }
+        }
+        clauses.removeAll(deletedClauses.map { clauses[it] })
+
+        countOccurrence()
+        updateSig()
+    }
+
     // VSIDS
     private val score = mutableListOf<Double>()
     private fun countScore() {
@@ -502,18 +527,14 @@
     private val decay = 50
     private val divisionCoeff = 2.0
     private var numberOfConflicts = 0
->>>>>>> 47ded513
-
-    private fun wrongAssumption(lit: Int) = getStatus(lit) == VarStatus.FALSE
-
-    fun newClause(clause: MutableList<Int>) {
-        addClause(clause)
-        val maxVar = clause.maxOf { abs(it) }
-        while (newVar() < maxVar) { }
-    }
-
-}
-
-/*class NonIncremental(initClauses: MutableList<MutableList<Int>>, initNumber: Int = 0): CDCL(initClauses, initNumber) {
-
-}*/+
+    private fun vsids(): Int {
+        var ind = -1
+        for (i in 1..varsNumber) {
+            if (vars[i].status == VarStatus.UNDEFINED && (ind == -1 || score[ind] < score[i])) {
+                ind = i
+            }
+        }
+        return ind
+    }
+}