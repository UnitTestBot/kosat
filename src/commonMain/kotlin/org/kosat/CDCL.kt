package org.kosat

import kotlin.math.abs

// CDCL
fun solveCnf(cnf: CnfRequest): List<Int>? {
    val clauses = (cnf.clauses.map { it.lit }).toMutableList()
    return CDCL(clauses, cnf.vars).solve()
}


class CDCL(private var clauses: MutableList<MutableList<Int>>, private var varsNumber: Int) {
    enum class VarStatus {
        TRUE, FALSE, UNDEFINED;

        operator fun not(): VarStatus {
            return when (this) {
                TRUE -> FALSE
                FALSE -> TRUE
                UNDEFINED -> UNDEFINED
            }
        }
    }

    private fun getStatus(lit: Int): VarStatus {
        if (vars[litIndex(lit)].status == VarStatus.UNDEFINED) return VarStatus.UNDEFINED
        if (lit < 0) return !vars[-lit].status
        return vars[lit].status
    }

    private fun setStatus(lit: Int, status: VarStatus) {
        if (lit < 0) {
            vars[-lit].status = !status
        } else {
            vars[lit].status = status
        }
    }

    data class VarState(
        var status: VarStatus,
        var clause: Int,
        var level: Int,
    )

    // values of variables
    private val vars: MutableList<VarState> = MutableList(varsNumber + 1) { VarState(VarStatus.UNDEFINED, -1, -1) }

    // all decisions and consequences
    private val trail: MutableList<Int> = mutableListOf()

    // decision level
    private var level: Int = 0

    // two watched literals heuristic
    private val watchers = MutableList(varsNumber + 1) { mutableSetOf<Int>() } // set of clauses watched by literal
    private fun litIndex(lit: Int): Int = abs(lit)

    // list of unit clauses to propagate
    private val units: MutableList<Int> = mutableListOf()

<<<<<<< HEAD
    private var assumptions: List<Int> = emptyList()

    fun solve(currentAssumptions: List<Int> = emptyList()): List<Int>? {
        assumptions = currentAssumptions
        removeUselessClauses()
=======
    fun solve(): List<Int>? {
>>>>>>> ab36dd85

        countOccurrence()
        updateSig()

        // simplifying given cnf formula
        preprocessing()

        // extremal cases
        if (clauses.isEmpty()) return emptyList()
        if (clauses.any { it.size == 0 }) return null

        buildWatchers()

        // main loop
        while (true) {
            val conflictClause = propagate()
            if (conflictClause != -1) {
                if (level == 0) return null // in case there is a conflict in CNF
                val lemma = analyzeConflict(clauses[conflictClause]) // build new clause by conflict clause

                addClause(lemma)
                backjump(lemma)

                numberOfConflictsAfterRestart++
                // restarting after some number of conflicts
                if (numberOfConflictsAfterRestart >= restartNumber) {
                    numberOfConflictsAfterRestart = 0
                    makeRestart()
                }
                // VSIDS
                numberOfConflicts++
                if (numberOfConflicts == decay) { // update scores
                    numberOfConflicts = 0
                    score.forEachIndexed { ind, _ -> score[ind] /= divisionCoeff }
                    lemma.forEach { lit -> score[litIndex(lit)]++ }
                }

                continue
            }

            // If (the problem is already) SAT, return the current assignment
            if (satisfiable()) {
                return variableValues()
            }

            // try to guess variable
            level++
            val nextVariable = getNextVariable(level)

            // Check that assumption we want to make isn't controversial
            if (wrongAssumption(nextVariable)) {
                return null
            }
            addVariable(-1, nextVariable)
        }
    }

    private fun getNextVariable(level: Int): Int {
        return if (level > assumptions.size) {
            vsids()
        } else {
            return assumptions[level - 1]
        }
    }

<<<<<<< HEAD
    private fun wrongAssumption(lit: Int) = getStatus(lit) == VarStatus.FALSE

    // remove clauses which contain x and -x
    private fun removeUselessClauses() {
        clauses.removeAll { clause -> clause.any { -it in clause } }
    }

    // add clause and add watchers to it
    fun addClause(clause: MutableList<Int>) {
        clauses.add(clause)
        addWatchers(clause, clauses.lastIndex)
    }

    fun newVar(): Int { // TODO

        return 0
    }

=======
>>>>>>> ab36dd85
    // run only once in the beginning
    private fun buildWatchers() {
        clauses.forEachIndexed { index, clause ->
            addWatchers(clause, index)
        }
    }

    // add watchers to clause. Run in buildWatchers and addClause
    private fun addWatchers(clause: MutableList<Int>, index: Int) {
        if (clause.size == 1) {
            watchers[litIndex(clause[0])].add(index)
            units.add(index)
            return
        }
        val undef = clause.count { getStatus(it) == VarStatus.UNDEFINED }

        // initial building
        if (undef >= 2) {
            val a = clause.indexOfFirst { getStatus(it) == VarStatus.UNDEFINED }
            val b = clause.drop(a + 1).indexOfFirst { getStatus(it) == VarStatus.UNDEFINED } + a + 1
            watchers[litIndex(clause[a])].add(index)
            watchers[litIndex(clause[b])].add(index)
        } else if (undef == 1) {
            val a = clause.indexOfFirst { getStatus(it) == VarStatus.UNDEFINED }
            watchers[litIndex(clause[a])].add(index)
            addForLastInTrail(1, clause, index)
        } else { // for clauses added by conflict
            addForLastInTrail(2, clause, index)
        }
    }

    private fun addForLastInTrail(n: Int, clause: List<Int>, index: Int) {
        var cnt = 0
        val clauseVars = clause.map { litIndex(it) }
        for (ind in trail.lastIndex downTo 0) { // want to watch on last 2 literals from trail for conflict clause
            if (trail[ind] in clauseVars) {
                cnt++
                watchers[trail[ind]].add(index)
                if (cnt == n) {
                    return
                }
            }
        }
    }

    // check is all clauses satisfied or not
    private fun satisfiable() = clauses.all { clause -> clause.any { lit -> getStatus(lit) == VarStatus.TRUE } }

    // convert values to a possible satisfying result: if a variable less than 0 it's FALSE, otherwise it's TRUE
    private fun variableValues() = vars
        .mapIndexed { index, v ->
            when (v.status) {
                VarStatus.TRUE -> index
                VarStatus.FALSE -> -index
                else -> index
            }
        }.sortedBy { litIndex(it) }.filter { litIndex(it) > 0 }

    // add a variable to the trail and update watchers of clauses linked to this variable
    private fun addVariable(clause: Int, lit: Int): Boolean {
        if (getStatus(lit) != VarStatus.UNDEFINED) return false

        setStatus(lit, VarStatus.TRUE)
        val v = litIndex(lit)
        vars[v].clause = clause
        vars[v].level = level
        trail.add(v)
        updateWatchers(lit)
        return true
    }

    // update watchers for clauses linked with lit
    private fun updateWatchers(lit: Int) {
        val clausesToRemove = mutableSetOf<Int>()
        watchers[litIndex(lit)].forEach { brokenClause ->
            val undef = clauses[brokenClause].count { getStatus(it) == VarStatus.UNDEFINED }
            val firstTrue = clauses[brokenClause].firstOrNull { getStatus(it) == VarStatus.TRUE }
            if (undef > 1) {
                val newWatcher = clauses[brokenClause].first {
                    getStatus(it) == VarStatus.UNDEFINED && brokenClause !in watchers[litIndex(it)]
                }
                watchers[litIndex(newWatcher)].add(brokenClause)
                clausesToRemove.add(brokenClause)
            } else if (undef == 1 && firstTrue == null) {
                units.add(brokenClause)
            }
        }
        watchers[litIndex(lit)].removeAll(clausesToRemove)
    }

    // del a variable from the trail
    private fun delVariable(v: Int) {
        setStatus(v, VarStatus.UNDEFINED)
        vars[v].clause = -1
        vars[v].level = -1
    }

    // return index of conflict clause, or -1 if there is no conflict clause
    private fun propagate(): Int {

        while (units.size > 0) {
            val clause = units.removeLast()

            if (clauses[clause].any { getStatus(it) == VarStatus.TRUE }) continue

            require(clauses[clause].any { getStatus(it) != VarStatus.FALSE }) // guarantees that clauses in unit don't become defined incorrect

            val lit = clauses[clause].first { getStatus(it) == VarStatus.UNDEFINED }
            // check if we get a conflict
            watchers[litIndex(lit)].forEach { brokenClause ->
                if (brokenClause != clause) {
                    val undef = clauses[brokenClause].count { getStatus(it) == VarStatus.UNDEFINED }
                    if (undef == 1 && -lit in clauses[brokenClause] && clauses[brokenClause].all { getStatus(it) != VarStatus.TRUE }) {
                        setStatus(lit, VarStatus.TRUE)
                        val v = litIndex(lit)
                        vars[v].clause = clause
                        vars[v].level = level
                        trail.add(v)
                        return brokenClause
                    }
                }
            }
            addVariable(clause, lit)
        }

        return -1
    }

    // change level, undefine variables, clear units
    private fun backjump(clause: MutableList<Int>) {
        level = clause.map { vars[litIndex(it)].level }.sortedDescending().firstOrNull { it != level } ?: 0

        while (trail.size > 0 && vars[trail.last()].level > level) {
            delVariable(trail.removeLast())
        }
        units.clear()
        units.add(clauses.lastIndex) // after backjump it's the only clause to propagate
    }

<<<<<<< HEAD
=======
    // add clause and add watchers to it
    private fun addClause(clause: MutableList<Int>) {
        clauses.add(clause)
        addWatchers(clause, clauses.lastIndex)
        // add clause to litOccurrence
        clause.forEach { lit -> litOccurrence[litIndex(lit)].add(clauses.lastIndex) }
        clauseSig.add(countSig(clauses.lastIndex))
    }

>>>>>>> ab36dd85
    // add a literal to lemma if it hasn't been added yet
    private fun updateLemma(lemma: MutableList<Int>, lit: Int) {
        if (lit !in lemma) {
            lemma.add(lit)
        }
    }

    // analyze conflict and return new clause
    private fun analyzeConflict(conflict: MutableList<Int>): MutableList<Int> {

        val active = MutableList(varsNumber + 1) { false }
        val lemma = mutableListOf<Int>()

        conflict.forEach { lit ->
            if (vars[litIndex(lit)].level == level) {
                active[litIndex(lit)] = true
            } else {
                updateLemma(lemma, lit)
            }
        }
        var ind = trail.size - 1
        while (active.count { it } > 1) {

            val v = trail[ind--]
            if (!active[v]) continue

            clauses[vars[v].clause].forEach { u ->
                val current = litIndex(u)
                if (vars[current].level != level) {
                    updateLemma(lemma, u)
                } else if (current != v) {
                    active[current] = true
                }
            }
            active[v] = false
        }
        active.indexOfFirst { it }.let { v ->
            if (v != -1) {
                updateLemma(lemma, if (getStatus(v) == VarStatus.TRUE) -v else v)
            }
        }
        return lemma
    }

    // preprocessing
    private fun preprocessing() {
        removeTautologies()
        removeSubsumedClauses()
        bve()
        removeTautologies()
        //removePureLiterals()
    }

    private var restartNumber = 500.0
    private val restartCoeff = 1.1
    private val hash = LongArray(2 * varsNumber + 1) { 1L.shl(it % 64)}
    private var numberOfConflictsAfterRestart = 0
    private var numberOfRestarts = 0

    // for each literal provides a list of clauses containing it (for 'x' it's in pos x, for 'not x' in pos varsNumber + x)
    private var litOccurrence = mutableListOf<MutableList<Int>>()//vars.mapIndexed { ind, _ -> clauses.mapIndexed { ind, _ -> ind}.filter { clauses[it].contains(ind) || clauses[it].contains(-ind) }.toMutableList()}

    // return position of literal in occurrence array
    private fun litPos(lit : Int): Int {
        return if (lit >= 0) {
            lit
        } else {
            varsNumber - lit
        }
    }

    private fun countOccurrence() {
        litOccurrence.clear()
        for (ind in 1..(2 * varsNumber + 1)) {
            litOccurrence.add(mutableListOf())
        }
        clauses.forEachIndexed { ind, clause ->
            for (lit in clause) {
                if (lit > 0) {
                    litOccurrence[lit].add(ind)
                } else {
                    litOccurrence[varsNumber - lit].add(ind)
                }
            }
        }
    }

    private fun countSig(clause: Int): Long {
        var sz = 0L
        clauses[clause].forEach { lit -> sz = sz.or(hash[litPos(lit)])}
        return sz
    }

    private fun Int.clauseSize() = clauses[this].size

    private var clauseSig = mutableListOf<Long>()

    private fun updateSig() {
        clauseSig = clauses.mapIndexed { ind, _ -> countSig(ind) }.toMutableList()
    }

    private fun findSubsumed(clause: Int): Set<Int> {
        val lit = clauses[clause].minByOrNull { lit -> litOccurrence[litIndex(lit)].size } ?: 0
        return litOccurrence[litPos(lit)].filter { clause != it && clause.clauseSize() <= it.clauseSize() && subset(clause, it) }.toSet()
    }

    private fun subset(cl1: Int, cl2: Int): Boolean {
        return if (clauseSig[cl2].or(clauseSig[cl1]) != clauseSig[cl2]) {
            false
        } else {
            clauses[cl2].containsAll(clauses[cl1])
        }
    }

    // removes subsumed clauses
    private fun removeSubsumedClauses() {
        val uselessClauses = mutableSetOf<Int>()
        val markedClauses = MutableList(clauses.size) { false }

        // going from the end because smaller clauses appear after big one
        for (ind in clauses.lastIndex downTo 0) {
            if (!markedClauses[ind]) {
                findSubsumed(ind).forEach {
                    if (!markedClauses[it]) {
                        markedClauses[it] = true
                        uselessClauses.add(it)
                    }
                }
            }
        }

        clauses.removeAll(uselessClauses.map { clauses[it] })
        countOccurrence()
        updateSig()
    }

    //making restart to remove useless clauses
    private fun makeRestart() {
        numberOfRestarts++
        restartNumber *= restartCoeff
        level = 0
        trail.clear()
        units.clear()
        watchers.forEach {it.clear()}
        vars.forEachIndexed { ind, _ ->
            delVariable(ind)
        }

        removeSubsumedClauses()
        countOccurrence()

        updateSig()

        buildWatchers()
    }

    private val clauseLimit = 1200

    private fun addResolvents(ind: Int) {
        for (cl1 in litOccurrence[litPos(ind)]) {
            for (cl2 in litOccurrence[litPos(-ind)]) {
                //println("$ind, ----, $cl1, $cl2")
                val newClause = clauses[cl1].toMutableSet()
                newClause.addAll(clauses[cl2])
                newClause.remove(ind)
                newClause.remove(-ind)
                clauses.add(ArrayList(newClause))
                //println(newClause)
                for (lit in newClause) {
                    litOccurrence[litPos(lit)].add(clauses.lastIndex)
                }
            }
        }
    }

    private fun bve() {
        val isLiteralRemoved = MutableList(varsNumber + 1) { false }
        val newNumeration = MutableList(varsNumber + 1) { 0 }
        var currentInd = 1
        while (clauses.size < clauseLimit && currentInd <= varsNumber) {
            if (litOccurrence[litPos(currentInd)].size * litOccurrence[litPos(-currentInd)].size <= clauseLimit) {
                isLiteralRemoved[currentInd] = true
                addResolvents(currentInd)
            }
            currentInd++
        }
        val deletedClauses = mutableListOf<Int>()
        clauses.forEachIndexed { ind, clause ->
            for (lit in clause) {
                if (isLiteralRemoved[litIndex(lit)]) {
                    deletedClauses.add(ind)
                    break
                }
            }
        }
        clauses.removeAll(deletedClauses.map { clauses[it] })
        var newSize = 0
        for (ind in 1..varsNumber) {
            if (!isLiteralRemoved[ind]) {
                newSize++
                newNumeration[ind] = newSize
            }
        }
        for (clause in clauses) {
            clause.forEachIndexed {ind, lit ->
                if (lit > 0) {
                    clause[ind] = newNumeration[lit]
                } else {
                    clause[ind] = -newNumeration[-lit]
                }
            }
        }
        varsNumber = newSize
        countOccurrence()
        updateSig()

        println("$varsNumber, ${clauses.size}")
        //clauses.forEach { println(it) }
    }

    private fun removeTautologies() {
        val isClauseRemoved = MutableList(clauses.size) { false }
        for (lit in 1..varsNumber) {
            val sz1 = litOccurrence[litPos(lit)].size
            val sz2 = litOccurrence[litPos(-lit)].size
            if (sz1 == 0 || sz2 == 0) {
                continue
            }
            var ind1 = 0
            var ind2 = 0
            while (ind2 < sz2) {
                while (ind1 < sz1 && litOccurrence[litPos(lit)][ind1] < litOccurrence[litPos(-lit)][ind2]) {
                    ind1++
                }
                if (ind1 == sz1) {
                    break
                }
                if (litOccurrence[litPos(lit)][ind1] == litOccurrence[litPos(-lit)][ind2]) {
                    isClauseRemoved[litOccurrence[litPos(lit)][ind1]] = true
                }
                ind2++
            }
        }
        val deletedClauses = mutableListOf<Int>()
        isClauseRemoved.forEachIndexed { ind, isDeleted ->
            if (isDeleted) {
                deletedClauses.add(ind)
            }
        }
        clauses.removeAll(deletedClauses.map { clauses[it] })

        countOccurrence()
        updateSig()
    }

    // VSIDS
    private val score = MutableList(varsNumber + 1) {
        clauses.count { clause -> clause.contains(it) || clause.contains(-it) }.toDouble()
    }
    private val decay = 50
    private val divisionCoeff = 2.0
    private var numberOfConflicts = 0

    private fun vsids(): Int {
        var ind = -1
        for (i in 1..varsNumber) {
            if (vars[i].status == VarStatus.UNDEFINED && (ind == -1 || score[ind] < score[i])) {
                ind = i
            }
        }
        return ind
    }
}<|MERGE_RESOLUTION|>--- conflicted
+++ resolved
@@ -42,6 +42,16 @@
         var level: Int,
     )
 
+    // convert values to a possible satisfying result: if a variable less than 0 it's FALSE, otherwise it's TRUE
+    private fun variableValues() = vars
+        .mapIndexed { index, v ->
+            when (v.status) {
+                VarStatus.TRUE -> index
+                VarStatus.FALSE -> -index
+                else -> index
+            }
+        }.sortedBy { litIndex(it) }.filter { litIndex(it) > 0 }
+
     // values of variables
     private val vars: MutableList<VarState> = MutableList(varsNumber + 1) { VarState(VarStatus.UNDEFINED, -1, -1) }
 
@@ -58,16 +68,10 @@
     // list of unit clauses to propagate
     private val units: MutableList<Int> = mutableListOf()
 
-<<<<<<< HEAD
     private var assumptions: List<Int> = emptyList()
 
     fun solve(currentAssumptions: List<Int> = emptyList()): List<Int>? {
         assumptions = currentAssumptions
-        removeUselessClauses()
-=======
-    fun solve(): List<Int>? {
->>>>>>> ab36dd85
-
         countOccurrence()
         updateSig()
 
@@ -132,18 +136,15 @@
         }
     }
 
-<<<<<<< HEAD
     private fun wrongAssumption(lit: Int) = getStatus(lit) == VarStatus.FALSE
 
-    // remove clauses which contain x and -x
-    private fun removeUselessClauses() {
-        clauses.removeAll { clause -> clause.any { -it in clause } }
-    }
-
     // add clause and add watchers to it
-    fun addClause(clause: MutableList<Int>) {
+    private fun addClause(clause: MutableList<Int>) {
         clauses.add(clause)
         addWatchers(clause, clauses.lastIndex)
+        // add clause to litOccurrence
+        clause.forEach { lit -> litOccurrence[litIndex(lit)].add(clauses.lastIndex) }
+        clauseSig.add(countSig(clauses.lastIndex))
     }
 
     fun newVar(): Int { // TODO
@@ -151,8 +152,6 @@
         return 0
     }
 
-=======
->>>>>>> ab36dd85
     // run only once in the beginning
     private fun buildWatchers() {
         clauses.forEachIndexed { index, clause ->
@@ -200,16 +199,6 @@
 
     // check is all clauses satisfied or not
     private fun satisfiable() = clauses.all { clause -> clause.any { lit -> getStatus(lit) == VarStatus.TRUE } }
-
-    // convert values to a possible satisfying result: if a variable less than 0 it's FALSE, otherwise it's TRUE
-    private fun variableValues() = vars
-        .mapIndexed { index, v ->
-            when (v.status) {
-                VarStatus.TRUE -> index
-                VarStatus.FALSE -> -index
-                else -> index
-            }
-        }.sortedBy { litIndex(it) }.filter { litIndex(it) > 0 }
 
     // add a variable to the trail and update watchers of clauses linked to this variable
     private fun addVariable(clause: Int, lit: Int): Boolean {
@@ -292,18 +281,6 @@
         units.add(clauses.lastIndex) // after backjump it's the only clause to propagate
     }
 
-<<<<<<< HEAD
-=======
-    // add clause and add watchers to it
-    private fun addClause(clause: MutableList<Int>) {
-        clauses.add(clause)
-        addWatchers(clause, clauses.lastIndex)
-        // add clause to litOccurrence
-        clause.forEach { lit -> litOccurrence[litIndex(lit)].add(clauses.lastIndex) }
-        clauseSig.add(countSig(clauses.lastIndex))
-    }
-
->>>>>>> ab36dd85
     // add a literal to lemma if it hasn't been added yet
     private fun updateLemma(lemma: MutableList<Int>, lit: Int) {
         if (lit !in lemma) {
