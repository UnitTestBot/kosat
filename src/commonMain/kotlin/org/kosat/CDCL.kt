--- conflicted
+++ resolved
@@ -4,10 +4,6 @@
 import org.kosat.heuristics.Restarter
 import org.kosat.heuristics.VariableSelector
 import org.kosat.heuristics.VsidsWithoutQueue
-<<<<<<< HEAD
-import kotlin.math.abs
-=======
->>>>>>> 891293ac
 
 // CDCL
 fun solveCnf(cnf: CnfRequest): List<Int>? {
@@ -19,12 +15,7 @@
     INCREMENTAL, NON_INCREMENTAL;
 }
 
-<<<<<<< HEAD
-// TODO: consistent indexation
-fun variable(lit: Int): Int = abs(lit)
-=======
 fun variable(lit: Lit): Int = lit / 2
->>>>>>> 891293ac
 
 class CDCL(private val solverType: SolverType = SolverType.INCREMENTAL) {
 
@@ -39,17 +30,16 @@
     var numberOfVariables: Int = 0
 
     // contains current assignment, clause it came from and decision level when it happened
-<<<<<<< HEAD
-    val vars: MutableList<VarState> = MutableList(numberOfVariables + 1) { VarState(VarValue.UNDEFINED, null, -1) }
+    val vars: MutableList<VarState> = MutableList(numberOfVariables) { VarState(VarValue.UNDEFINED, null, -1) }
 
     // all decisions and consequences, contains literals
-    val trail: MutableList<Int> = mutableListOf()
+    val trail: MutableList<Lit> = mutableListOf()
 
     // two watched literals heuristic; in watchers[i] set of clauses watched by variable i
-    private val watchers = MutableList(numberOfVariables * 2 + 1) { mutableListOf<Clause>() }
-
-    var reduceNumber = 6000.0
-    var reduceIncrement = 500.0
+    private val watchers = MutableList(numberOfVariables * 2) { mutableListOf<Clause>() }
+
+    private var reduceNumber = 6000.0
+    private var reduceIncrement = 500.0
 
     // current decision level
     var level: Int = 0
@@ -57,7 +47,7 @@
     var qhead = 0
 
     // minimization lemma in analyze conflicts
-    private val minimizeMarks = MutableList(numberOfVariables * 2 + 1) { 0 }
+    private val minimizeMarks = MutableList(numberOfVariables * 2) { 0 }
     var mark = 0
 
     /** Heuristics **/
@@ -70,38 +60,6 @@
     // preprocessing includes deleting subsumed clauses and bve, offed by default
     private var preprocessor: Preprocessor? = null
 
-=======
-    val vars: MutableList<VarState> = MutableList(numberOfVariables) { VarState(VarValue.UNDEFINED, null, -1) }
-
-    // all decisions and consequences, contains literals
-    val trail: MutableList<Lit> = mutableListOf()
-
-    // two watched literals heuristic; in watchers[i] set of clauses watched by variable i
-    private val watchers = MutableList(numberOfVariables * 2) { mutableListOf<Clause>() }
-
-    private var reduceNumber = 6000.0
-    private var reduceIncrement = 500.0
-
-    // current decision level
-    var level: Int = 0
-
-    var qhead = 0
-
-    // minimization lemma in analyze conflicts
-    private val minimizeMarks = MutableList(numberOfVariables * 2) { 0 }
-    var mark = 0
-
-    /** Heuristics **/
-
-    // branching heuristic
-    // private val variableSelector: VariableSelector = VSIDS(numberOfVariables)
-    private val variableSelector: VariableSelector = VsidsWithoutQueue(numberOfVariables, this)
-    // private val variableSelector: VariableSelector = FixedOrder(this)
-
-    // preprocessing includes deleting subsumed clauses and bve, offed by default
-    private var preprocessor: Preprocessor? = null
-
->>>>>>> 891293ac
     // restart search from time to time
     private val restarter = Restarter(this)
 
@@ -114,99 +72,6 @@
     }
 
     /** Variable states **/
-<<<<<<< HEAD
-
-    // get value of literal
-    fun getValue(lit: Int): VarValue {
-        if (vars[variable(lit)].value == VarValue.UNDEFINED) return VarValue.UNDEFINED
-        if (lit < 0) return !vars[-lit].value
-        return vars[lit].value
-    }
-
-    // set value for literal
-    private fun setValue(lit: Int, value: VarValue) {
-        if (lit < 0) {
-            vars[-lit].value = !value
-        } else {
-            vars[lit].value = value
-        }
-    }
-
-
-    // TODO: rename
-    private fun watchedPos(lit: Int): Int {
-        return if (lit < 0) {
-            2 * (-lit)
-        } else {
-            2 * lit - 1
-        }
-    }
-
-    /** Interface **/
-
-    constructor() : this(mutableListOf<Clause>())
-
-    constructor(
-        initialClauses: MutableList<Clause>,
-        initialVarsNumber: Int = 0,
-        solverType: SolverType = SolverType.INCREMENTAL
-    ) : this(solverType) {
-        reserveVars(initialVarsNumber)
-        initialClauses.forEach { newClause(it) }
-        polarity = MutableList(numberOfVariables + 1) { VarValue.UNDEFINED } // TODO is phaseSaving adapted for incremental?
-    }
-
-    private fun reserveVars(max: Int) {
-        while (numberOfVariables < max) {
-            addVariable()
-        }
-    }
-
-    // public function for adding new variables
-    fun addVariable(): Int { // TODO simple checks of duplicate variables in newClause
-        numberOfVariables++
-
-        variableSelector.addVariable()
-
-        vars.add(VarState(VarValue.UNDEFINED, null, -1))
-
-        watchers.add(mutableListOf())
-        watchers.add(mutableListOf())
-        minimizeMarks.add(0)
-        minimizeMarks.add(0)
-
-        return numberOfVariables
-    }
-
-    // public function for adding new clauses
-    fun newClause(clause: Clause) {
-        require(level == 0)
-
-        // add not mentioned variables from new clause
-        val maxVar = clause.maxOfOrNull { abs(it) } ?: 0
-        while (numberOfVariables < maxVar) {
-            addVariable()
-        }
-
-        // don't add clause if it already had true literal
-        if (clause.any { getValue(it) == VarValue.TRUE }) {
-            return
-        }
-
-        // delete every false literal from new clause
-        clause.lits.removeAll { getValue(it) == VarValue.FALSE }
-
-        // if clause contains x and -x than it is useless
-        if (clause.any { -it in clause }) {
-            return
-        }
-
-        // handling case of clause of size 1
-        if (clause.size == 1) {
-            uncheckedEnqueue(clause[0])
-        } else {
-            addConstraint(clause)
-=======
     // odd literals for negative value, even for positive
 
     // get value of literal
@@ -287,36 +152,8 @@
         val maxVar = clause.maxOfOrNull { variable(it) } ?: 0
         while (numberOfVariables < maxVar) {
             addVariable()
->>>>>>> 891293ac
-        }
-
-<<<<<<< HEAD
-    /** Trail: **/
-
-    // delete last variable from the trail
-    private fun trailRemoveLast() {
-        val lit = trail.removeLast()
-        val v = variable(lit)
-        polarity[v] = getValue(v)
-        setValue(v, VarValue.UNDEFINED)
-        vars[v].reason = null
-        vars[v].level = -1
-        variableSelector.backTrack(v)
-    }
-
-    // clear trail until given level
-    fun clearTrail(until: Int = -1) {
-        while (trail.isNotEmpty() && vars[variable(trail.last())].level > until) {
-            trailRemoveLast()
-        }
-    }
-
-    /** Solve with assumptions **/
-
-    // assumptions for incremental sat-solver
-    private var assumptions: List<Int> = emptyList()
-
-=======
+        }
+
         // don't add clause if it already had true literal
         if (clause.any { getValue(it) == VarValue.TRUE }) {
             return
@@ -363,18 +200,13 @@
     // assumptions for incremental sat-solver
     private var assumptions: List<Int> = emptyList()
 
->>>>>>> 891293ac
     // phase saving
     private var polarity: MutableList<VarValue> = mutableListOf()
 
     fun solve(currentAssumptions: List<Int>): List<Int>? {
         require(solverType == SolverType.INCREMENTAL)
 
-<<<<<<< HEAD
-        assumptions = currentAssumptions
-=======
         assumptions = Clause(currentAssumptions.toMutableList()).renumber()
->>>>>>> 891293ac
         variableSelector.initAssumptions(assumptions)
         val result = solve()
         if (result == null) {
@@ -382,11 +214,7 @@
             return null
         }
         assumptions.forEach { lit ->
-<<<<<<< HEAD
-            if (result.find { it == -lit } != null) {
-=======
             if (result.find { it == (lit xor 1) } != null) {
->>>>>>> 891293ac
                 assumptions = emptyList()
                 return null
             }
@@ -395,16 +223,9 @@
         return result
     }
 
-<<<<<<< HEAD
-
-    // half of learnt get reduced
-    fun reduceDB() {
-        learnts.sortBy { -it.lbd }
-=======
     // half of learnt get reduced
     fun reduceDB() {
         learnts.sortByDescending { it.lbd }
->>>>>>> 891293ac
         val lim = learnts.size / 2
         var i = 0
         learnts.forEach { clause ->
@@ -458,7 +279,6 @@
 
                 // after backjump there is only one clause to propagate
                 qhead = trail.size
-<<<<<<< HEAD
 
                 // if lemma.size == 1 we already added it to units at 0 level
                 if (lemma.size == 1) {
@@ -476,25 +296,6 @@
                 }
                 variableSelector.update(lemma)
 
-=======
-
-                // if lemma.size == 1 we already added it to units at 0 level
-                if (lemma.size == 1) {
-                    uncheckedEnqueue(lemma[0])
-                } else {
-                    uncheckedEnqueue(lemma[0], lemma)
-                    addLearnt(lemma)
-                }
-
-                // remove half of learnts
-                if (learnts.size > reduceNumber) {
-                    reduceNumber += reduceIncrement
-                    restarter.restart()
-                    reduceDB()
-                }
-                variableSelector.update(lemma)
-
->>>>>>> 891293ac
                 // restart search after some number of conflicts
                 restarter.update()
             } else {
@@ -514,22 +315,14 @@
                 level++
                 var nextDecisionVariable = variableSelector.nextDecision(vars, level)
 
-<<<<<<< HEAD
-                if (nextDecisionVariable == 0) {
-=======
                 if (nextDecisionVariable == -1) {
->>>>>>> 891293ac
                     reset()
                     return null
                 }
 
                 // phase saving heuristic
                 if (level > assumptions.size && polarity[variable(nextDecisionVariable)] == VarValue.FALSE) {
-<<<<<<< HEAD
-                    nextDecisionVariable = -variable(nextDecisionVariable)
-=======
                     nextDecisionVariable = positive(variable(nextDecisionVariable)) xor 1
->>>>>>> 891293ac
                 } // TODO move to nextDecisionVariable
 
                 uncheckedEnqueue(nextDecisionVariable)
@@ -549,12 +342,7 @@
             preprocessor?.recoverAnswer()
         }
 
-<<<<<<< HEAD
-        return vars.drop(1)
-            .mapIndexed { index, v ->
-=======
         return vars.mapIndexed { index, v ->
->>>>>>> 891293ac
                 when (v.value) {
                     VarValue.TRUE -> index + 1
                     VarValue.FALSE -> -index - 1
@@ -572,15 +360,9 @@
     // add watchers to new clause. Run and addConstraint and addLearnt
     private fun addWatchers(clause: Clause) {
         require(clause.size > 1)
-<<<<<<< HEAD
-        watchers[watchedPos(clause[0])].add(clause)
-        watchers[watchedPos(clause[1])].add(clause)
-=======
         watchers[clause[0]].add(clause)
         watchers[clause[1]].add(clause)
->>>>>>> 891293ac
-    }
-    // TODO does kotlin create new "ссылки" to objects or there are only one?
+    }
 
     /** CDCL functions **/
 
@@ -615,11 +397,7 @@
             }
 
             val clausesToRemove = mutableSetOf<Clause>()
-<<<<<<< HEAD
-            for (brokenClause in watchers[watchedPos(-lit)]) {
-=======
             for (brokenClause in watchers[lit xor 1]) {
->>>>>>> 891293ac
                 if (!brokenClause.deleted) {
                     if (variable(brokenClause[0]) == variable(lit)) {
                         brokenClause.swap(0, 1)
@@ -639,22 +417,14 @@
                         } else if (firstNotFalse == -1) {
                             uncheckedEnqueue(brokenClause[0], brokenClause)
                         } else {
-<<<<<<< HEAD
-                            watchers[watchedPos(brokenClause[firstNotFalse])].add(brokenClause)
-=======
                             watchers[brokenClause[firstNotFalse]].add(brokenClause)
->>>>>>> 891293ac
                             brokenClause.swap(firstNotFalse, 1)
                             clausesToRemove.add(brokenClause)
                         }
                     }
                 }
             }
-<<<<<<< HEAD
-            watchers[watchedPos(-lit)].removeAll(clausesToRemove)
-=======
             watchers[lit xor 1].removeAll(clausesToRemove)
->>>>>>> 891293ac
             if (conflict != null) break
         }
         return conflict
@@ -670,17 +440,10 @@
     // deleting lits that have ancestor in implication graph in reason
     private fun minimize(clause: Clause): Clause {
         mark++
-<<<<<<< HEAD
-        clause.forEach { minimizeMarks[watchedPos(it)] = mark }
-        return Clause(clause.filterNot { lit ->
-            vars[variable(lit)].reason?.all {
-                minimizeMarks[watchedPos(it)] == mark
-=======
         clause.forEach { minimizeMarks[it] = mark }
         return Clause(clause.filterNot { lit ->
             vars[variable(lit)].reason?.all {
                 minimizeMarks[it] == mark
->>>>>>> 891293ac
             } ?: false
         }.toMutableList())
     }
@@ -692,11 +455,7 @@
      */
     private fun analyzeConflict(conflict: Clause): Clause {
 
-<<<<<<< HEAD
-        val seen = MutableList(numberOfVariables + 1) { false }
-=======
         val seen = MutableList(numberOfVariables) { false }
->>>>>>> 891293ac
 
         fun updateLemma(lemma: MutableSet<Int>, lit: Int) {
             lemma.add(lit)
@@ -738,12 +497,7 @@
 
         trail.last { seen[variable(it)] }.let { lit ->
             val v = variable(lit)
-<<<<<<< HEAD
-            require(v != -1)
-            updateLemma(lemma, if (getValue(v) == VarValue.TRUE) -v else v)
-=======
             updateLemma(lemma, if (getValue(positive(v)) == VarValue.TRUE) negative(v) else positive(v))
->>>>>>> 891293ac
             newClause = minimize(Clause(lemma.toMutableList()))
             val uipIndex = newClause.indexOfFirst { variable(it) == v }
             // fancy swap (move UIP vertex to 0 position)
