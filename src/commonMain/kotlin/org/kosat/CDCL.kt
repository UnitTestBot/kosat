--- conflicted
+++ resolved
@@ -1,8 +1,5 @@
 package org.kosat
 
-import com.soywiz.klock.PerformanceCounter
-import com.soywiz.klock.TimeSpan
-import com.soywiz.klock.microseconds
 import org.kosat.heuristics.Preprocessor
 import org.kosat.heuristics.Restarter
 import org.kosat.heuristics.VSIDS
@@ -19,12 +16,9 @@
     INCREMENTAL, NON_INCREMENTAL;
 }
 
-<<<<<<< HEAD
-=======
 // TODO: consistent indexation
 fun variable(lit: Int): Int = abs(lit)
 
->>>>>>> 61471805
 class CDCL(private val solverType: SolverType = SolverType.INCREMENTAL) {
 
     // we never store clauses of size 1
@@ -134,11 +128,7 @@
 
         analyzeActivity.add(false)
 
-<<<<<<< HEAD
-        vars.add(VarState(VarStatus.UNDEFINED, null, -1))
-=======
         vars.add(VarState(VarValue.UNDEFINED, null, -1))
->>>>>>> 61471805
 
         watchers.add(mutableListOf())
         watchers.add(mutableListOf())
@@ -183,16 +173,10 @@
 
     // delete last variable from the trail
     private fun trailRemoveLast() {
-<<<<<<< HEAD
-        val v = trail.removeLast()
-        polarity[v] = getStatus(v)
-        setStatus(v, VarStatus.UNDEFINED)
-=======
         val lit = trail.removeLast()
         val v = variable(lit)
         polarity[v] = getValue(v)
         setValue(v, VarValue.UNDEFINED)
->>>>>>> 61471805
         vars[v].reason = null
         vars[v].level = -1
         variableSelector.backTrack(v)
@@ -200,11 +184,7 @@
 
     // clear trail until given level
     fun clearTrail(until: Int = -1) {
-<<<<<<< HEAD
-        while (trail.isNotEmpty() && vars[trail.last()].level > until) {
-=======
         while (trail.isNotEmpty() && vars[variable(trail.last())].level > until) {
->>>>>>> 61471805
             trailRemoveLast()
         }
     }
@@ -254,11 +234,7 @@
 
     /** Solve **/
 
-    var ok = true
-
     fun solve(): List<Int>? {
-
-        val start: Double = PerformanceCounter.microseconds
 
         var totalNumberOfConflicts = 0
 
@@ -276,7 +252,7 @@
         variableSelector.build(constraints)
 
         // main loop
-        while (ok) {
+        while (true) {
             val conflictClause = propagate()
             if (conflictClause != null) {
                 // CONFLICT
@@ -309,11 +285,6 @@
                 // remove half of learnts
                 if (learnts.size > reduceNumber) {
                     reduceNumber += reduceIncrement
-                    val end: Double = PerformanceCounter.microseconds
-                    val elapsed: TimeSpan = (end - start).microseconds
-                    /*if (elapsed.seconds > 120) {
-                        ok = false
-                    }*/
                     restarter.restart()
                     reduceDB()
                 }
@@ -346,7 +317,6 @@
                 uncheckedEnqueue(nextDecisionVariable)
             }
         }
-        return emptyList()
     }
 
     private fun reset() {
