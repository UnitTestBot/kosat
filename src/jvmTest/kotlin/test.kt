
import com.github.lipen.satlib.solver.MiniSatSolver
import com.soywiz.klock.measureTimeWithResult
import org.junit.jupiter.api.Test
import org.junit.jupiter.api.TestInstance
import org.junit.jupiter.params.ParameterizedTest
import org.junit.jupiter.params.provider.MethodSource
<<<<<<< HEAD
import org.kosat.*
=======
import org.kosat.CDCL
import org.kosat.Clause
import org.kosat.SolverType
import org.kosat.readCnfRequests
import org.kosat.solveCnf
>>>>>>> 61471805
import java.io.File
import java.nio.file.Files
import java.nio.file.Paths
import kotlin.math.abs
import kotlin.math.round
import kotlin.math.sign
import kotlin.random.Random
import kotlin.streams.toList
import kotlin.test.assertEquals

@TestInstance(TestInstance.Lifecycle.PER_CLASS)
internal class DiamondTests {
    private val projectDirAbsolutePath = Paths.get("").toAbsolutePath().toString()
    private val format = ".cnf"
    private val headerNames = listOf("Name:", "KoSAT time:", "MiniSAT time:", "Result:", "Solvable:")
    private val path = "src/jvmTest/resources"

    private fun getAllFilenamesByPath() : List<String> {
<<<<<<< HEAD
        val path = "src/jvmTest/resources/superHard"
=======
>>>>>>> 61471805
        val resourcesPath = Paths.get(projectDirAbsolutePath, path)
        return Files.walk(resourcesPath)
            .filter { item -> Files.isRegularFile(item) }
            .map { item -> item.toString().substring(projectDirAbsolutePath.length + path.length + 1) }.filter { it.endsWith(format) }.toList()
    }


    private fun buildPadding(names: List<String>, padding: Int = 13, separator: String = " | "): String {
        val result = StringBuilder()

        names.forEachIndexed { ind, it ->

            result.append(it.padEnd(if (ind == 0) 40 else padding, ' '))
            result.append(separator)
        }
        return if (result.isNotEmpty()) result.dropLast(separator.length).toString() else ""
    }

    private fun processMiniSatSolver(input: String): Boolean {
        val data = readCnfRequests(input).first()

        with(MiniSatSolver()) {
            val lit = List(data.vars) { newLiteral() }
            for (clause in data.clauses)
                addClause(clause.lits.map { it.sign * lit[abs(it) - 1] })
            val result = solve()
            println("MiniSat conflicts: ${backend.numberOfConflicts}")
            return result
        }
    }
    private fun checkKoSatSolution(ans: List<Int>?, input: String, isSolution: Boolean): Boolean {

        if (ans == null) return !isSolution // null ~ UNSAT

        if (ans.isEmpty()) return false

        val cnfRequest = readCnfRequests(input).first()
        if (ans.size != cnfRequest.vars) return false

        return cnfRequest.clauses.all { clause -> clause.lits.any { ans.contains(it) } }
    }

    fun Double.round(decimals: Int): Double {
        var multiplier = 1.0
        repeat(decimals) { multiplier *= 10 }
        return round(this * multiplier) / multiplier
    }

    private fun runTest(filepath: String): Boolean {
        MiniSatSolver().close()

        val input = File(filepath).readText()

        val (solution, timeKoSat) = measureTimeWithResult { solveCnf(readCnfRequests(input).first()) }

        val (isSolution, timeMiniSat) = measureTimeWithResult { processMiniSatSolver(input) }

        val checkRes = if (checkKoSatSolution(solution, input, isSolution)) "OK" else "WA"

        println(
            buildPadding(listOf(
                filepath, // test name
                timeKoSat.seconds.round(3).toString(),
                timeMiniSat.seconds.round(3).toString(),
                checkRes,
                if (isSolution) "SAT" else "UNSAT"
            ))
        )
        if (checkRes == "WA") {
            return false
        }
        return true
    }


    private fun runTests(path: String) : Boolean {
<<<<<<< HEAD
        val filenames = getAllFilenamesByPath().filter { !it.startsWith("benchmark") && !it.startsWith("a") }
=======
        val filenames = getAllFilenamesByPath()//.filter { !it.startsWith("benchmark") }
>>>>>>> 61471805
        println(filenames)
        println(buildPadding(headerNames))

        // trigger the shared library loading
        MiniSatSolver().close()

        var allCorrect = true


        filenames.forEach {
            val filename = path + it

            val input = File(filename).readText()

            val (solution, timeKoSat) = measureTimeWithResult { solveCnf(readCnfRequests(input).first()) }

            val (isSolution, timeMiniSat) = measureTimeWithResult { processMiniSatSolver(input) }

            val checkRes = if (checkKoSatSolution(solution, input, isSolution)) "OK" else "WA"

            if (checkRes == "WA") {
                allCorrect = false
            }

            println(
                buildPadding(listOf(
                    it.dropLast(format.length), // test name
                    timeKoSat.seconds.round(3).toString(),
                    timeMiniSat.seconds.round(3).toString(),
                    checkRes,
                    if (isSolution) "SAT" else "UNSAT"
                ))
            )
        }
        return allCorrect
    }

    @Test
    fun testAssumptions() {
        val path = "src/jvmTest/resources/testCover/small"

        val filenames = getAllFilenamesByPath()
        //println(filenames)
        //println(buildPadding(headerNames))

        // trigger the shared library loading
        MiniSatSolver().close()


        filenames.forEach { filename ->
            val filepath = path + filename

            val fileInput = File(filepath).readText()
            val lines = fileInput.split("\n", "\r", "\r\n").filter { line ->
                line.isNotEmpty() && line[0] != 'c'
            }
            val fileFirstLine = lines[0].split(' ')
            val variables = fileFirstLine[2]
            val clauses = fileFirstLine[3]

            val first = readCnfRequests(fileInput).first()

            val solver = CDCL(first.clauses as MutableList<Clause>, first.vars, SolverType.INCREMENTAL)

            repeat(5) { ind ->
                val assumptions = if (first.vars == 0) listOf() else List(ind)
                { Random.nextInt(1, first.vars + 1 ) }.map {
                    if (Random.nextBoolean()) it else -it
                }

                val input = fileFirstLine.dropLast(2).joinToString(" ") + " " +
                        (variables.toInt()).toString() + " " +
                        (clauses.toInt() + assumptions.size).toString() + "\n" +
                        lines.drop(1).joinToString(separator = "\n") +
                        assumptions.joinToString(prefix = "\n", separator = " 0\n", postfix =  " 0")

                println(assumptions)

                val (isSolution, timeMiniSat) = measureTimeWithResult { processMiniSatSolver(input) }

                val (solution, timeKoSat) = measureTimeWithResult { solver.solve(assumptions) }

                val checkRes = if (checkKoSatSolution(solution, input, isSolution)) "OK" else "WA"

                println(
                    buildPadding(listOf(
                        filename.dropLast(format.length), // test name
                        timeKoSat.seconds.round(3).toString(),
                        timeMiniSat.seconds.round(3).toString(),
                        checkRes,
                        if (isSolution) "SAT" else "UNSAT"
                    ))
                )
            }
        }
    }


    // TODO: parametrized tests
    @ParameterizedTest(name = "{0}")
    @MethodSource("getAllFilenamesByPath")
    fun test(filepath: String) {
<<<<<<< HEAD
        assertEquals(runTest("src/jvmTest/resources/superHard$filepath"), true)
=======
        assertEquals(runTest("$path$filepath"), true)
>>>>>>> 61471805
    }

}<|MERGE_RESOLUTION|>--- conflicted
+++ resolved
@@ -1,19 +1,16 @@
-
+import org.junit.jupiter.api.Test
+import java.io.File
 import com.github.lipen.satlib.solver.MiniSatSolver
 import com.soywiz.klock.measureTimeWithResult
 import org.junit.jupiter.api.Test
 import org.junit.jupiter.api.TestInstance
 import org.junit.jupiter.params.ParameterizedTest
 import org.junit.jupiter.params.provider.MethodSource
-<<<<<<< HEAD
-import org.kosat.*
-=======
 import org.kosat.CDCL
 import org.kosat.Clause
 import org.kosat.SolverType
 import org.kosat.readCnfRequests
 import org.kosat.solveCnf
->>>>>>> 61471805
 import java.io.File
 import java.nio.file.Files
 import java.nio.file.Paths
@@ -32,10 +29,6 @@
     private val path = "src/jvmTest/resources"
 
     private fun getAllFilenamesByPath() : List<String> {
-<<<<<<< HEAD
-        val path = "src/jvmTest/resources/superHard"
-=======
->>>>>>> 61471805
         val resourcesPath = Paths.get(projectDirAbsolutePath, path)
         return Files.walk(resourcesPath)
             .filter { item -> Files.isRegularFile(item) }
@@ -69,8 +62,6 @@
     private fun checkKoSatSolution(ans: List<Int>?, input: String, isSolution: Boolean): Boolean {
 
         if (ans == null) return !isSolution // null ~ UNSAT
-
-        if (ans.isEmpty()) return false
 
         val cnfRequest = readCnfRequests(input).first()
         if (ans.size != cnfRequest.vars) return false
@@ -112,11 +103,7 @@
 
 
     private fun runTests(path: String) : Boolean {
-<<<<<<< HEAD
-        val filenames = getAllFilenamesByPath().filter { !it.startsWith("benchmark") && !it.startsWith("a") }
-=======
         val filenames = getAllFilenamesByPath()//.filter { !it.startsWith("benchmark") }
->>>>>>> 61471805
         println(filenames)
         println(buildPadding(headerNames))
 
@@ -219,11 +206,7 @@
     @ParameterizedTest(name = "{0}")
     @MethodSource("getAllFilenamesByPath")
     fun test(filepath: String) {
-<<<<<<< HEAD
-        assertEquals(runTest("src/jvmTest/resources/superHard$filepath"), true)
-=======
         assertEquals(runTest("$path$filepath"), true)
->>>>>>> 61471805
     }
 
 }