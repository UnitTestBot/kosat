--- conflicted
+++ resolved
@@ -7,11 +7,7 @@
 import org.kosat.cnf.CNF
 import org.kosat.get
 import org.kosat.retainFirst
-<<<<<<< HEAD
-import org.kosat.set
-import org.kosat.swap
-=======
->>>>>>> b758a55d
+import org.kosat.retainFirst
 
 /**
  * To allow user to interact with the solver in a granular way, we have to
@@ -76,13 +72,8 @@
     init {
         // FIXME: workaround
         inner.vsids.build(
-<<<<<<< HEAD
-            inner.db.clauses +
-                Clause(LitVec(List(inner.assignment.numberOfVariables) { Var(it).posLit }))
-=======
             inner.assignment.numberOfVariables,
             inner.db.clauses,
->>>>>>> b758a55d
         )
     }
 
@@ -117,13 +108,8 @@
             is SolverCommand.Search -> {
                 // FIXME: workaround, same as above
                 inner.vsids.build(
-<<<<<<< HEAD
-                    inner.db.clauses +
-                        Clause(LitVec(List(inner.assignment.numberOfVariables) { Var(it).posLit }))
-=======
                     inner.assignment.numberOfVariables,
                     inner.db.clauses,
->>>>>>> b758a55d
                 )
                 inner.search()
             }
