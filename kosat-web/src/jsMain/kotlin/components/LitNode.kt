--- conflicted
+++ resolved
@@ -85,11 +85,7 @@
             if (value == LBool.FALSE) Box { +"Assigned to FALSE at level $level" }
 
             // if (!data.active) Box { +"Inactive (eliminated)" }
-<<<<<<< HEAD
-            if (data.active) Box {
-=======
             if (active) Box {
->>>>>>> b758a55d
                 val activity = solver.state.inner.vsids.activity[lit.variable]
                 +"VSIDS activity: ${activity.round(2)}"
             }
