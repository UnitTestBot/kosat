--- conflicted
+++ resolved
@@ -22,10 +22,7 @@
                 implementation(kotlinw("mui"))
                 implementation(kotlinw("mui-icons"))
                 implementation(kotlinw("emotion"))
-<<<<<<< HEAD
-=======
                 implementation(kotlinw("react-router-dom"))
->>>>>>> 072549f2
                 implementation(npm("react-window", Versions.react_window))
             }
         }
