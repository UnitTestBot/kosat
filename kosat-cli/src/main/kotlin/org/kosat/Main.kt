package org.kosat

import com.github.ajalt.clikt.core.CliktCommand
import com.github.ajalt.clikt.core.context
import com.github.ajalt.clikt.output.MordantHelpFormatter
import com.github.ajalt.clikt.parameters.arguments.argument
import com.github.ajalt.clikt.parameters.arguments.optional
import com.github.ajalt.clikt.parameters.options.flag
import com.github.ajalt.clikt.parameters.options.option
import com.github.ajalt.clikt.parameters.types.file
import com.github.ajalt.clikt.parameters.types.int
import okio.buffer
import okio.sink
import okio.source
import org.kosat.cnf.CNF
import java.io.File
import kotlin.time.measureTimedValue

class KoSAT : CliktCommand(name = "kosat") {
    init {
        context {
            helpFormatter = {
                MordantHelpFormatter(
                    it,
                    requiredOptionMarker = "*",
                    showDefaultValues = true,
                    showRequiredTag = true
                )
            }
        }
    }

    private val cnfFile: File? by argument(
        name = "cnf",
        help = "File with CNF"
    ).file(
        mustExist = true,
        canBeDir = false,
        mustBeReadable = true
    ).optional()

    private val proofFile: File? by option(
        "--proof",
        help = "File to write proof to"
    ).file(
        canBeDir = false,
    )

    private val binaryProof: Boolean by option(
        "--binary-proof",
        help = "Write proof in binary format"
    ).flag(default = false)

    private val timeLimit: Int? by option(
        "-t",
        "--timelimit",
        help = "Time limit"
    ).int()

    override fun run() {
        println("c KoSAT: pure-Kotlin modern CDCL SAT solver")
        println("c The input must be formatted according to the simplified DIMACS format")
        println("c provided at http://www.satcompetition.org/2004/format-solvers2004.html")

        val cnfSource = if (cnfFile != null) {
            println("c Reading from '$cnfFile'")
            cnfFile!!.source().buffer()
        } else {
            println("c Reading from STDIN")
            System.`in`.source().buffer()
        }

        val cnf: CNF
        try {
            cnf = CNF.from(cnfSource)
        } catch (e: Exception) {
            println("c Parsing Error: ${e.message}")
            return
        }

        cnfSource.close()

        val solver = CDCL(cnf)

        solver.config.timeLimit = timeLimit

        val dratProofSink = if (proofFile != null) {
            println("c Writing proof to '$proofFile'")
            proofFile!!.sink().buffer()
        } else {
            null
        }

        val dratBuilder = if (dratProofSink != null) {
            if (binaryProof) {
                BinaryDratBuilder(dratProofSink)
            } else {
                DratBuilder(dratProofSink)
            }
        } else {
            NoOpDratBuilder()
        }

        solver.dratBuilder = dratBuilder
        solver.reporter = Reporter(System.out.sink().buffer())

        val (result, timeSolve) = measureTimedValue {
            solver.solve()
        }

        when (result) {
            SolveResult.SAT -> {
                println("s SATISFIABLE")
                // val model = solver.getModel()
                // val modelString = model.withIndex().joinToString(separator = " ") {
                //     if (it.value) {
                //         (it.index + 1).toString()
                //     } else {
                //         (-it.index - 1).toString()
                //     }
                // }
                // println("v $modelString")
            }

            SolveResult.UNSAT -> {
                println("s UNSATISFIABLE")
            }

            SolveResult.UNKNOWN -> {
                println("s UNKNOWN")
            }
        }

<<<<<<< HEAD
        solver.stats.write(System.err.sink().buffer())
        println("c Running time: $timeSolve")
=======
        solver.stats.write(System.out.sink().buffer())
>>>>>>> 0b9626cb

        dratProofSink?.close()
    }
}

fun main(args: Array<String>) {
    KoSAT().main(args)
}<|MERGE_RESOLUTION|>--- conflicted
+++ resolved
@@ -131,12 +131,8 @@
             }
         }
 
-<<<<<<< HEAD
-        solver.stats.write(System.err.sink().buffer())
+        solver.stats.write(System.out.sink().buffer())
         println("c Running time: $timeSolve")
-=======
-        solver.stats.write(System.out.sink().buffer())
->>>>>>> 0b9626cb
 
         dratProofSink?.close()
     }
