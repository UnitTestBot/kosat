plugins {
    kotlin("jvm")
    application
    id(Plugins.Shadow.id)
}

dependencies {
    implementation(project(":core"))
    implementation(Libs.Clikt.clikt)
<<<<<<< HEAD
=======
    implementation(Libs.Okio.okio)
>>>>>>> 209a6720
}

application {
    mainClass.set("org.kosat.MainKt")
    applicationDefaultJvmArgs = listOf("-Dfile.encoding=UTF-8", "-Dsun.stdout.encoding=UTF-8")
}

tasks.startScripts {
    applicationName = rootProject.name
}

tasks.shadowJar {
    archiveBaseName.set(rootProject.name)
    archiveClassifier.set("")
    archiveVersion.set("")
}<|MERGE_RESOLUTION|>--- conflicted
+++ resolved
@@ -7,10 +7,7 @@
 dependencies {
     implementation(project(":core"))
     implementation(Libs.Clikt.clikt)
-<<<<<<< HEAD
-=======
     implementation(Libs.Okio.okio)
->>>>>>> 209a6720
 }
 
 application {
