package org.kosat

import kotlin.math.max

// used for restarts between searches (luby restarts are used now)
class Restarter(private val solver: CDCL) {

    private var restartNumber = 0
    var numberOfConflictsAfterRestart = 0

    // 1, 1, 2, 1, 1, 2, 4, 1, 1, 2, 1, 1, 2, 4, 8, ...
    // return i'th element of luby sequence
    private fun luby(i: Int, initialDeg: Int = 1): Int {
        if (i == 2) return 1
        var deg = initialDeg
        while (deg <= i) {
            deg *= 2
        }
        while (deg / 2 > i) {
            deg /= 2
        }
        if (deg - 1 == i) {
            return deg / 2
        }
        return luby(i - deg / 2 + 1, deg / 2)
    }

    private var lubyPosition = 1

    fun restartIfNeeded() {
        if (!solver.config.restarts) return

        val lubyConstant = solver.config.restarterLubyConstant

        restartNumber = max(restartNumber, lubyConstant)

        if (numberOfConflictsAfterRestart >= restartNumber) {
<<<<<<< HEAD
            if (restartNumber >= 1000) {
                solver.reporter.report(
                    "Big Restart ($numberOfConflictsAfterRestart conflicts)",
                    solver.stats
                )
            }

            restartNumber = lubyMultiplierConstant * luby(lubyPosition++)
=======
            restartNumber = lubyConstant * luby(lubyPosition++)
>>>>>>> 9ba906f6
            solver.backtrack(0)
            solver.stats.restarts++

            numberOfConflictsAfterRestart = 0
        }
    }
}<|MERGE_RESOLUTION|>--- conflicted
+++ resolved
@@ -35,7 +35,6 @@
         restartNumber = max(restartNumber, lubyConstant)
 
         if (numberOfConflictsAfterRestart >= restartNumber) {
-<<<<<<< HEAD
             if (restartNumber >= 1000) {
                 solver.reporter.report(
                     "Big Restart ($numberOfConflictsAfterRestart conflicts)",
@@ -43,10 +42,7 @@
                 )
             }
 
-            restartNumber = lubyMultiplierConstant * luby(lubyPosition++)
-=======
             restartNumber = lubyConstant * luby(lubyPosition++)
->>>>>>> 9ba906f6
             solver.backtrack(0)
             solver.stats.restarts++
 
