package org.kosat

import org.kosat.cnf.CNF

/**
 * Solves [cnf] and returns
 * `null` if request unsatisfiable
 * [emptyList] is request is tautology
 * assignments of literals otherwise
 */
fun solveCnf(cnf: CnfRequest): List<Boolean>? {
    val clauses = cnf.clauses.map { Clause.fromDimacs(it) }.toMutableList()
    val solver = CDCL(clauses, cnf.vars)
    val result = solver.solve()
    return if (result == SolveResult.SAT) {
        solver.getModel()
    } else {
        null
    }
}

/**
 * CDCL (Conflict-Driven Clause Learning) solver instance
 * for solving Boolean satisfiability (SAT) problem.
 */
class CDCL {
    /**
     * Clause database.
     */
    private val db: ClauseDatabase = ClauseDatabase(this)

    /**
     * Assignment.
     */
    val assignment: Assignment = Assignment(this)

    /**
     * DRAT proof builder. Can be used to generate DRAT proofs,
     * but disabled by default. It is intentionally made public
     * variable.
     */
    var dratBuilder: AbstractDratBuilder = NoOpDratBuilder()

    /**
     * Can solver perform the search? This becomes false if given constraints
     * cause unsatisfiability in some way.
     */
    private var ok = true

    /**
     * Two-watched literals heuristic.
     *
     * `i`-th element of this list is the set of clauses watched by variable `i`.
     */
    val watchers: MutableList<MutableList<Clause>> = mutableListOf()

    /**
     * The number of variables.
     */
    var numberOfVariables: Int = 0
        private set

    /**
     * The maximum amount of probes expected to be returned
     * by [generateProbes].
     *
     * @see [failedLiteralProbing]
     */
    private val flpMaxProbes = 1000

    /**
     * Used in analyzeConflict() to simplify clauses by
     * removing literals implied by their reasons.
     */
    private val marks = mutableListOf<Int>()

    /**
     * @see [marks]
     */
    private var currentMark = 0

    // ---- Heuristics ---- //

    /**
     * The branching heuristic, used to choose the next decision variable.
     */
    private val variableSelector: VariableSelector = VSIDS(numberOfVariables)

    /**
     * The restart strategy, used to decide when to restart the search.
     * @see [solve]
     */
    private val restarter = Restarter(this)

    // ---- Public Interface ---- //

    /**
     * Create a new solver instance with no clauses.
     */
    constructor() : this(mutableListOf<Clause>())

    /**
     * Create a new solver instance with given clauses.
     *
     * @param initialClauses the initial clauses.
     * @param initialVarsNumber the number of variables in the problem, if known.
     *   Can help to avoid resizing of internal data structures.
     */
    constructor(
        initialClauses: Iterable<Clause>,
        initialVarsNumber: Int = 0,
    ) {
        while (numberOfVariables < initialVarsNumber) {
            newVariable()
        }

        initialClauses.forEach { newClause(it) }
        polarity = MutableList(numberOfVariables + 1) { LBool.UNDEF }
    }

    constructor(cnf: CNF) : this(cnf.clauses.map { Clause.fromDimacs(it) }, cnf.numVars)

    /**
     * Allocate a new variable in the solver.
     *
     * The [newClause] technically adds variables automatically,
     * but sometimes not all variables have to be mentioned in the clauses.
     */
    fun newVariable(): Int {
        numberOfVariables++

        // Watch
        watchers.add(mutableListOf())
        watchers.add(mutableListOf())

        // Assignment
        assignment.addVariable()

        // Variable selection strategy
        variableSelector.addVariable()

        // Phase saving heuristics
        polarity.add(LBool.UNDEF)

        // Used for lemma minimization in analyzeConflict()
        marks.add(0)
        marks.add(0)

        return numberOfVariables
    }

    fun value(lit: Lit): LBool {
        return assignment.value(lit)
    }

    /**
     * Add a new clause to the solver.
     */
    fun newClause(clause: Clause) {
        check(assignment.decisionLevel == 0)

        // Return early when already UNSAT
        if (!ok) return

        // Add not mentioned variables from the new clause
        val maxVar = clause.lits.maxOfOrNull { it.variable.index } ?: 0
        while (numberOfVariables < maxVar) {
            newVariable()
        }

        // Remove falsified literals from the new clause
        clause.lits.removeAll { value(it) == LBool.FALSE }

        // If the clause contains complementary literals, it is useless,
        // otherwise removes duplicate literals in it.
        if (sortDedupAndCheckComplimentary(clause.lits)) return

        when (clause.size) {
            // Empty clause is an immediate UNSAT
            0 -> finishWithUnsat()
<<<<<<< HEAD

            // Enqueue the literal from a unit clauses.
            1 -> {
                // Note that this enqueue can't cause a conflict
                // because if the negation of the literal is in the clause,
                // it is already removed above.
                check(assignment.value(clause[0]) != LBool.FALSE)

                if (assignment.value(clause[0]) == LBool.UNDEF) {
                    assignment.uncheckedEnqueue(clause[0], null)
                }
            }

=======
            1 -> assignment.uncheckedEnqueue(clause[0], null)
>>>>>>> 8108136a
            else -> attachClause(clause)
        }
    }

    fun backtrack(level: Int) {
        while (assignment.trail.isNotEmpty() && assignment.level(assignment.trail.last().variable) > level) {
            val lit = assignment.trail.removeLast()
            val v = lit.variable
            polarity[v] = assignment.value(v)
            assignment.unassign(v)
            variableSelector.backTrack(v)
        }

        check(assignment.qhead >= assignment.trail.size)
        assignment.qhead = assignment.trail.size
        assignment.decisionLevel = level
    }

    /**
     * Used for phase saving heuristic. Memorizes the polarity of
     * the given variable when it was last assigned, but reset during backtracking.
     */
    private var polarity: MutableList<LBool> = mutableListOf()

    /**
     * The assumptions given to an incremental solver.
     */
    private var assumptions: MutableList<Lit> = mutableListOf()

    /**
     * Solves the CNF problem using the CDCL algorithm.
     *
     * @return The [result][SolveResult] of the solving process:
     *   [SolveResult.SAT], [SolveResult.UNSAT], or [SolveResult.UNKNOWN].
     */
    fun solve(currentAssumptions: List<Lit> = emptyList()): SolveResult {
        assumptions = currentAssumptions.toMutableList()

        // If given clauses are already cause UNSAT, no need to do anything
        if (!ok) return finishWithUnsat()

        // Check if the assumptions are trivially unsatisfiable,
        // and remove duplicates along the way.
        if (sortDedupAndCheckComplimentary(assumptions)) return finishWithAssumptionsUnsat()

        // Clean up from the previous solve
        if (assignment.decisionLevel > 0) backtrack(0)
        cachedModel = null

        // If the problem is trivially SAT, simply return the result
        // (and check for assumption satisfiability)
        if (db.clauses.isEmpty()) return finishWithSatIfAssumptionsOk()

        // Check for an immediate level 0 conflict
        propagate()?.let { return finishWithUnsat() }

        // Rebuild the variable selector
        // TODO: is there a way to not rebuild the selector every solve?
        variableSelector.build(db.clauses)

        // Enqueue the assumptions in the selector
        variableSelector.initAssumptions(assumptions)

        preprocess()?.let { return it }

        return search()
    }

    // ---- Search ---- //

    /**
     * The main CDCL search loop.
     *
     * @return the result of the search.
     */
    private fun search(): SolveResult {
        while (true) {
            check(assignment.qhead == assignment.trail.size)

            // Check if all variables are assigned, indicating satisfiability,
            // (unless assumptions are falsified)
            if (assignment.trail.size == numberOfVariables) {
                return finishWithSatIfAssumptionsOk()
            }

            // At this point, the state of the solver is predictable and coherent,
            // the trail is propagated, the clauses are satisfied,
            // it is safe to backtrack, make a decision, remove or add clauses, etc.
            // We use this opportunity to do some "maintenance".
            // For example, it is safe to shrink clauses
            // (by removing the falsified literals from them),
            // because it won't cause a clause becoming empty or unit.

            db.reduceIfNeeded()
            restarter.restartIfNeeded()

            check(assignment.qhead == assignment.trail.size)

            // And after that, we are ready to make a decision.
            assignment.newDecisionLevel()
            var nextDecisionLiteral = variableSelector.nextDecision(assignment)

            // We always choose the assumption literals first, then the rest.
            // If there are no non-assumed literals left, the problem is
            // UNSAT under given assumptions.
            nextDecisionLiteral ?: return finishWithAssumptionsUnsat()

            // TODO: currently, to check if the literal is assumed or guessed, we check
            //       the decision level. This is not precise (some assumptions can be deduced)
            //       and error-prone.
            // Use the phase from the search before, if possible (so called "Phase Saving")
            if (assignment.decisionLevel > assumptions.size && polarity[nextDecisionLiteral.variable] == LBool.FALSE) {
                nextDecisionLiteral = nextDecisionLiteral.neg
            }

            // Enqueue the decision literal, expect it to propagate at the next iteration.
            assignment.uncheckedEnqueue(nextDecisionLiteral, null)

            // Propagate the decision,
            // in case there is a conflict, backtrack, and repeat
            // (until the conflict is resolved).
            val shouldContinue = propagateAnalyzeBacktrack()

            // If the conflict on level 0 is reached, the problem is UNSAT.
            if (!shouldContinue) return finishWithUnsat()
        }
    }

    /**
     * [propagate]. If the conflict is found, [analyzeConflict], [backtrack],
     * and with the literal learned from the conflict, repeat the process.
     *
     * If level 0 conflict is eventually found, return false
     * (setting the solver in UNSAT state is left to the caller).
     * Otherwise, if no conflict is found and the decision has to be made,
     * return true.
     */
    private fun propagateAnalyzeBacktrack(): Boolean {
        while (true) {
            val conflict = propagate() ?: return true

            // If there is a conflict on level 0, the problem is UNSAT
            if (assignment.decisionLevel == 0) return false

            // Construct a new clause by analyzing conflict
            val learnt = analyzeConflict(conflict)

            // Return to decision level where lemma would be propagated
            val level = if (learnt.size > 1) assignment.level(learnt[1].variable) else 0
            backtrack(level)

            // Attach learnt to the solver
            if (learnt.size == 1) {
                assignment.uncheckedEnqueue(learnt[0], null)
            } else {
                attachClause(learnt)
                // Failure Driven Assertion: at level we backtracked to,
                // the learnt will be propagated and will result in a literal
                // added to the trail. We do that here.
                assignment.uncheckedEnqueue(learnt[0], learnt)
                db.clauseBumpActivity(learnt)
            }

            // Update the heuristics
            variableSelector.update(learnt)
            db.clauseDecayActivity()

            restarter.numberOfConflictsAfterRestart++
        }
    }

    /**
     * Finish solving with UNSAT (without considering assumptions),
     * mark the solver as not ok, add empty clause to the DRAT proof,
     * flush the proof and return [SolveResult.UNSAT].
     */
    private fun finishWithUnsat(): SolveResult {
        ok = false
        dratBuilder.addEmptyClauseAndFlush()
        return SolveResult.UNSAT
    }

    /**
     * Finish solving due to unsatisfiability under assumptions.
     * Solver will still be able to perform search after this.
     */
    private fun finishWithAssumptionsUnsat(): SolveResult {
        return SolveResult.UNSAT
    }

    /**
     * Finish solving with SAT and check if all assumptions are satisfied.
     * If not, return [SolveResult.UNSAT] due to assumptions being impossible
     * to satisfy, otherwise return [SolveResult.SAT].
     */
    private fun finishWithSatIfAssumptionsOk(): SolveResult {
        for (assumption in assumptions) {
            if (value(assumption) == LBool.FALSE) {
                return finishWithAssumptionsUnsat()
            }
        }

        dratBuilder.flush()
        return SolveResult.SAT
    }

    /**
     * Since returning the model is a potentially expensive operation, we cache
     * the result of the first call to [getModel] and return the cached value
     * on subsequent calls. This is reset in [solve].
     */
    private var cachedModel: MutableList<Boolean>? = null

    /**
     * Return the assignment of variables. This function is meant to be used
     * when the solver returns [SolveResult.SAT] after a call to [solve].
     */
    fun getModel(): List<Boolean> {
        if (cachedModel != null) return cachedModel!!

        cachedModel = assignment.value.map {
            when (it) {
                LBool.TRUE, LBool.UNDEF -> true
                LBool.FALSE -> false
            }
        }.toMutableList()

        for (assumption in assumptions) {
            check(value(assumption) != LBool.FALSE)
            cachedModel!![assumption.variable] = assumption.isPos
        }

        return cachedModel!!
    }

    /**
     * Preprocessing is ran before the main loop of the solver,
     * allowing to spend some time simplifying the problem
     * in exchange for a possibly faster solving time.
     *
     * @return if the solution is conclusive after preprocessing,
     * return the model, otherwise return null
     */
    fun preprocess(): SolveResult? {
        require(assignment.decisionLevel == 0)
        require(assignment.qhead == assignment.trail.size)

        dratBuilder.addComment("Preprocessing")
        dratBuilder.addComment("Preprocessing: Failed literal probing")

        failedLiteralProbing()?.let { return it }

        // Without this, we might let the solver propagate nothing
        // and make a decision after all values are set.
        if (assignment.trail.size == numberOfVariables) {
            return finishWithSatIfAssumptionsOk()
        }

        dratBuilder.addComment("Post-Preprocessing cleanup")

        // Remove satisfied clauses and shrink the clauses by
        // removing falsified literals
        db.simplify()

        // Remove deleted clauses which may have occurred during preprocessing
        db.removeDeleted()

        dratBuilder.addComment("Finished preprocessing")

        return null
    }

    /**
     * Literal probing is only useful if the probe can lead
     * lead to derivation of something by itself. We can
     * generate list of possibly useful probes ahead of time.
     *
     * TODO: Right now, this implementation is very naive.
     *       If there is a cycle in binary implication graph,
     *       we will generate a lot of useless probes that will
     *       propagate in exactly the same way and possibly
     *       produce a lot of duplicate/implied binary clauses.
     *       This will be fixed with the implementation of
     *       Equivalent Literal Substitution (ELS).
     *
     *  @return list of literals to try probing with
     */
    private fun generateProbes(): List<Lit> {
        val probes = mutableSetOf<Lit>()

        for (clause in db.clauses) {
            // (A | B) <==> (-A -> B) <==> (-B -> A)
            // Both -A and -B can be used as probes
            if (clause.size == 2) {
                val (a, b) = clause.lits
                if (assignment.value(a) == LBool.UNDEF) probes.add(a.neg)
                if (probes.size >= flpMaxProbes) break
                if (assignment.value(b) == LBool.UNDEF) probes.add(b.neg)
                if (probes.size >= flpMaxProbes) break
            }
        }

        return probes.toMutableList()
    }

    /**
     * Try to propagate each probe and see if it leads to
     * deduction of new binary clauses, or maybe even a
     * conflict.
     *
     * Consider clauses (-1, 2), (-1, -2, 3), and a probe 1.
     * By propagating 1, we can derive 2, which in turn
     * allows us to derive 3. This means that we can add
     * a new binary clause (-1, 3) to the problem. There are
     * other mechanisms that can derive this clause, but
     * probing is one of them.
     *
     * Now, this new added clause can be set as [VarState.reason]
     * of variable 3. In fact, every time we enqueue a literal,
     * we can guarantee that its reason is binary. That binary
     * clause, if new, is the result of Hyper-binary Resolution
     * (see `[hyperBinaryResolve]`) of the old non-binary clause
     * and reasons of literals on the trail.
     */
    private fun failedLiteralProbing(): SolveResult? {
        require(assignment.decisionLevel == 0)

        val probesToTry = generateProbes()

        for (probe in probesToTry) {
            // If we know that the probe is already assigned, skip it
            if (assignment.value(probe) != LBool.UNDEF) {
                continue
            }

            check(assignment.trail.size == assignment.qhead)

            assignment.decisionLevel++
            assignment.uncheckedEnqueue(probe, null)
            val conflict = propagateProbeAndLearnBinary()
            backtrack(0)

            if (conflict != null) {
                if (!assignment.enqueue(probe.neg, null)) {
                    return finishWithUnsat()
                }

                // Can we learn more while we are at level 0?
                propagate()?.let {
                    return finishWithUnsat()
                }
            }
        }

        return null
    }

    /**
     * A specialized version of [propagate] for [failedLiteralProbing].
     *
     * It tries to learn new binary clauses while propagating literals implied
     * by the probe. During the propagation, this function aggressively
     * prioritizes binary clauses, so that we don't learn too many redundant
     * ones. Other than that, it is the copy-paste of [propagate].
     *
     * Every time we have to propagate a non-binary clause, we perform a
     * [hyperBinaryResolve] and generate a new binary clause from it, which we
     * then assign as a reason for the deduced literal.
     */
    private fun propagateProbeAndLearnBinary(): Clause? {
        require(assignment.decisionLevel == 1)
        assignment.qheadBinaryOnly = assignment.qhead

        var conflict: Clause? = null

        // First, only try binary clauses
        propagateOnlyBinary()?.let { return it }

        while (assignment.qhead < assignment.trail.size) {
            val lit = assignment.trail[assignment.qhead++]
            val clausesToKeep = mutableListOf<Clause>()

            // Iterating with indexes to prevent ConcurrentModificationException
            // when adding new binary clauses. This is ok because any new clause
            // follows from other watched clause anyway.
            val initialWatchesSize = watchers[lit.neg].size
            for (watchedClauseIndex in 0 until initialWatchesSize) {
                val clause = watchers[lit.neg][watchedClauseIndex]
                if (clause.deleted) continue

                clausesToKeep.add(clause)

                // already used
                if (clause.size == 2) continue
                if (conflict != null) continue

                if (clause[0].variable == lit.variable) {
                    clause.lits.swap(0, 1)
                }

                if (value(clause[0]) == LBool.TRUE) continue

                var firstNotFalse = -1
                for (ind in 2 until clause.size) {
                    if (value(clause[ind]) != LBool.FALSE) {
                        firstNotFalse = ind
                        break
                    }
                }

                if (firstNotFalse == -1 && value(clause[0]) == LBool.FALSE) {
                    conflict = clause
                } else if (firstNotFalse == -1) {
                    // we deduced this literal from a non-binary clause,
                    // so we can learn a new clause
                    val newBinary = hyperBinaryResolve(clause)

                    // The new clause may subsume the old one, rendering it useless
                    // TODO: However, we don't know if this clause is learned or given,
                    //   so we can't let it be deleted. On the other hand, we can't
                    //   allow just adding it to the list of clauses to keep, because
                    //   this may result in too many clauses being kept.
                    //   This should be reworked with the new clause storage mechanism,
                    //   and new flags for clauses. Won't fix for now.
                    // TODO: this turns out to be more difficult than I expected and
                    //   requires further investigation.
                    // if (newBinary[0] in clause.lits) {
                    //     clause.deleted = true
                    //     clausesToKeep.removeLast()
                    //     newBinary.learnt = clause.learnt
                    // }

                    attachClause(newBinary)

                    // Make sure watch is not overwritten at the end of the loop
                    if (lit == newBinary[0]) clausesToKeep.add(newBinary)

                    assignment.uncheckedEnqueue(clause[0], newBinary)
                    // again, we try to only use binary clauses first
                    propagateOnlyBinary()?.let { conflict = it }
                } else {
                    watchers[clause[firstNotFalse]].add(clause)
                    clause.lits.swap(firstNotFalse, 1)
                    clausesToKeep.removeLast()
                }
            }

            watchers[lit.neg] = clausesToKeep

            if (conflict != null) break
        }

        return conflict
    }

    /**
     * Used in [propagateProbeAndLearnBinary] to only propagate using
     * binary clauses. It uses a separate queue pointer ([Assignment.qheadBinaryOnly]).
     */
    private fun propagateOnlyBinary(): Clause? {
        require(assignment.qheadBinaryOnly >= assignment.qhead)

        while (assignment.qheadBinaryOnly < assignment.trail.size) {
            val lit = assignment.trail[assignment.qheadBinaryOnly++]

            check(value(lit) == LBool.TRUE)

            for (clause in watchers[lit.neg]) {
                if (clause.deleted) continue
                if (clause.size != 2) continue

                val other = if (clause[0].variable == lit.variable) {
                    clause[1]
                } else {
                    clause[0]
                }

                when (value(other)) {
                    // if the other literal is true, the
                    // clause is already satisfied
                    LBool.TRUE -> continue
                    // both literals are false, there is a conflict
                    LBool.FALSE -> {
                        // at this point, it does not matter how the conflict
                        // was discovered, the caller won't do anything after
                        // this anyway, but we still need to backtrack somehow,
                        // starting from this literal:
                        assignment.qhead = assignment.qheadBinaryOnly
                        return clause
                    }
                    // the other literal is unassigned
                    LBool.UNDEF -> assignment.uncheckedEnqueue(other, clause)
                }
            }
        }

        return null
    }

    /**
     * Hyper binary resolution for [failedLiteralProbing]. This is used to
     * produce new, most efficient binary clauses in the FLP.
     *
     * The problem it is trying to solve is the following: during the
     * [failedLiteralProbing], we deduced a literal from a non-binary clause.
     * However, since the only decision literal on the trail is the probe,
     * we know that this clause can be simplified to a binary clause:
     * it is the implication from the probe to the deduced literal.
     *
     * This may not be the most "efficient" binary clause, however.
     * For example, consider clauses (-1, 2), (-2, 3), (-2, -3, 4).
     * ```
     * 1 --> 2 --> 3 --> 4
     *       |___________^
     * ```
     * We can add clause (-1, 4), but it is not the most "efficient" one.
     * Instead, we can add (-2, 4). That way (-1, 4) follows from (-1, 2)
     * and (-2, 4) through resolution anyway, potentially saving us some
     * search tree space, since, having 2, we can now deduce 4 faster.
     *
     * The antecedent of the implication is the *lowest common ancestor*
     * of the negation of all false literals in the clause in the
     * implication tree (reminder: during probing, the reason for every
     * literal in binary). This function finds this LCA, and produces
     * a binary clause of the form (-LCA, deduced literal).
     *
     * This clause is called a "Hyper-binary Resolvent", because it is
     * the resolution of the non-binary clause with the implications from
     * LCA to the negation of a literal in the clause. Only running HBR
     * during probing is introduced by PrecoSAT, and based on the fact
     * that most of the hyper-binary resolvents were generated during
     * probing on decision level 1 anyhow. (according to CaDiCaL docs)
     *
     * This function assumes that the first literal in the clause is the
     * only unassigned literal yet.
     *
     * @see failedLiteralProbing
     */
    private fun hyperBinaryResolve(clause: Clause): Clause {
        require(assignment.decisionLevel == 1)
        require(clause.size > 2)
        require(value(clause[0]) == LBool.UNDEF)

        // On level 1, the literals on the trail form a binary implication tree.
        // Therefore, the negation of all literal (on level > 0) in the clause
        // has a unique **lowest common ancestor**, commonly denoted as LCA.
        var lca: Lit? = null

        // Iteration of this look finds the LCA of
        // (ancestor, clause[otherLitIndex].neg)
        root@ for (otherLitIndex in 1 until clause.size) {
            var lit = clause[otherLitIndex].neg
            if (assignment.level(lit.variable) == 0) continue

            if (lca == null) lca = lit

            while (lca != lit) {
                val lcaVar = lca!!.variable
                val litVar = lit.variable

                // If any of the reasons is null, it means that the literal
                // is the probe itself, in the root of the implication tree.
                // In this case, we reached the root of the tree.
                if (assignment.reason(lcaVar) == null) {
                    break@root
                }

                if (assignment.reason(litVar) == null) {
                    lca = lit
                    break@root
                }

                // To find the LCA, we repeatedly (in this while)
                // go up the tree from the literal with the larger
                // index on the trail (this literal is deeper)
                if (assignment.trailIndex(lcaVar) > assignment.trailIndex(litVar)) {
                    check(assignment.reason(lcaVar)!!.size == 2)
                    val (a, b) = assignment.reason(lcaVar)!!.lits
                    // TODO: this can be done with xor,
                    //   will fix after merging feature/assignment
                    lca = if (a == lca) b.neg else a.neg
                } else {
                    check(assignment.reason(litVar)!!.size == 2)
                    val (a, b) = assignment.reason(litVar)!!.lits
                    lit = if (a == lit) b.neg else a.neg
                }
            }
        }

        requireNotNull(lca)
        return Clause(mutableListOf(lca.neg, clause[0]), true)
    }

    /**
     * Add [clause] into the database and attach watchers for it.
     */
    private fun attachClause(clause: Clause) {
        require(clause.size >= 2) { clause }
        check(ok)
        db.add(clause)
        watchers[clause[0]].add(clause)
        watchers[clause[1]].add(clause)
        if (clause.learnt) dratBuilder.addClause(clause)
    }

    /**
     * Remove [clause] from the database. Watchers will be detached
     * later, during [ClauseDatabase.reduceIfNeeded] or [propagate].
     */
    fun detachClause(clause: Clause) {
        check(ok)
        clause.deleted = true
        if (clause.learnt) dratBuilder.deleteClause(clause)
    }

    /**
     * Propagate all the literals in the trail that are not yet propagated. If
     * a conflict is found, return the clause that caused it.
     *
     * This function takes every literal on the trail that has not been
     * propagated (that is, all literals for which `qhead <= index < trail.size`)
     * and applies the unit propagation rule to it, possibly leading to deducing
     * new literals. The new literals are added to the trail, and the process is
     * repeated until no more literals can be propagated, or a conflict is found.
     *
     * @return the conflict clause if a conflict is found, or `null` if no
     * conflict occurs.
     */
    private fun propagate(): Clause? {
        check(ok)

        var conflict: Clause? = null

        while (assignment.qhead < assignment.trail.size) {
            val lit = assignment.dequeue()!!

            check(value(lit) == LBool.TRUE)

            if (value(lit) == LBool.FALSE) {
                return assignment.reason(lit.variable)
            }

            // Checking the list of clauses watching the negation of the literal.
            // In those clauses, both of the watched literals might be false,
            // which can either lead to a conflict (all literals in clause are false),
            // unit propagation (only one unassigned literal left), or invalidation
            // of the watchers (both watchers are false, but there are others)
            val clausesToKeep = mutableListOf<Clause>()
            val possiblyBrokenClauses = watchers[lit.neg]

            for (clause in possiblyBrokenClauses) {
                if (clause.deleted) continue

                clausesToKeep.add(clause)

                if (conflict != null) continue

                // we are always watching the first two literals in the clause
                // this makes sure that the second watcher is lit,
                // and the first one is the other one
                if (clause[0].variable == lit.variable) {
                    clause.lits.swap(0, 1)
                }

                // if first watcher (not lit) is true then the clause is already true, skipping it
                if (value(clause[0]) == LBool.TRUE) continue

                // Index of the first literal in the clause not assigned to false
                var firstNotFalse = -1
                for (ind in 2 until clause.size) {
                    if (value(clause[ind]) != LBool.FALSE) {
                        firstNotFalse = ind
                        break
                    }
                }

                if (firstNotFalse == -1 && value(clause[0]) == LBool.FALSE) {
                    // all the literals in the clause are already assigned to false
                    conflict = clause
                } else if (firstNotFalse == -1) { // getValue(brokenClause[0]) == VarValue.UNDEFINED
                    // the only unassigned literal (which is the second watcher) in the clause must be true
                    assignment.uncheckedEnqueue(clause[0], clause)
                } else {
                    // there is at least one literal in the clause not assigned to false,
                    // so we can use it as a new first watcher instead
                    watchers[clause[firstNotFalse]].add(clause)
                    clause.lits.swap(firstNotFalse, 1)
                    clausesToKeep.removeLast()
                }
            }

            watchers[lit.neg] = clausesToKeep

            if (conflict != null) break
        }

        return conflict
    }

    /**
     * Analyzes the conflict clause returned by [propagate]
     * and returns a new clause that can be learned.
     *
     * This function analyzes the conflict clause by walking back on
     * the trail and replacing all but one literal in the conflict clause
     * by their reasons. The learned clause is then simplified by removing
     * redundant literals.
     *
     * @param conflict the conflict clause.
     * @return the learned clause.
     */
    private fun analyzeConflict(conflict: Clause): Clause {
        // We analyze conflict by walking back on implication graph,
        // starting with the literals in the conflict clause.
        // (Technically, the literals of the conflict are added on
        // the first iteration, and we start with nothing, but it
        // is easier to think about it this way.)
        // For every literal from the last decision level, we replace
        // that literal with its reason, until only one literal from
        // the last decision level is left. This literal is called
        // the "Unique Implication Point" (UIP).

        // Keep track of the variables we have "seen" during the analysis
        // (see implementation below for details)
        val seen = BooleanArray(numberOfVariables) { false }

        // The list of literals of the learnt
        val learntLits = mutableListOf<Lit>()

        // How many literals from the last decision level we have seen,
        // but not yet replaced with their reasons?
        var lastLevelLitCount = 0

        // The next clause we are about to add to the cut
        var clauseToAdd = conflict

        // The index of the last literal from the last decision level,
        // not yet replaced with its reason
        var index = assignment.trail.lastIndex

        while (true) {
            db.clauseBumpActivity(clauseToAdd)

            for (lit in clauseToAdd.lits) {
                if (seen[lit.variable]) continue

                // Mark all the variables in the clause as seen, if not already
                seen[lit.variable] = true

                if (assignment.level(lit) == assignment.decisionLevel) {
                    // If the literal is from the last decision level,
                    // just count it here: we will replace it with its reason later
                    // because every literal (except lit) in its reason
                    // is before lit on the trail, and lit is already seen
                    lastLevelLitCount++
                } else {
                    // Literals from the previous decision levels are added to the learnt
                    learntLits.add(lit)
                }
            }

            // After we added all the literals from the clause to the learnt,
            // we find the next literal from the last decision level to replace
            // with its reason. We do this by walking back on the trail.
            while (!seen[assignment.trail[index].variable]) index--

            // If only one literal from the last decision level is left,
            // we have found the UIP.
            if (lastLevelLitCount == 1) break

            // Otherwise, it must be replaced with its reason on the next iteration
            lastLevelLitCount--
            val lastLevelVar = assignment.trail[index].variable
            index--
            clauseToAdd = assignment.reason(lastLevelVar)!!
        }

        // Add the UIP to the learnt in the correct phase.
        val uip = assignment.trail[index]
        learntLits.add(uip.neg)

        // Some literals in the learnt can follow from their reasons,
        // included in the learnt. We remove them here.
        learntLits.removeAll { lit ->
            val reason = assignment.reason(lit.variable) ?: return@removeAll false
            // lit is redundant if all the literals in its reason are already seen
            // (and, therefore, included in the learnt or follow from it)
            val redundant = reason.lits.all { it == lit.neg || seen[it.variable] }
            redundant
        }

        // Sort the learnt by the decision level of the literals
        // (highest level first), making sure UIP is the first literal,
        // and the second max level literal is the second.
        // This is required to have watchers work correctly during the
        // next propagate (only the first two literals are watched).
        learntLits.sortByDescending { assignment.level(it) }

        val learnt = Clause(learntLits, learnt = true)

        // Sorting also helps to calculate the LBD of the learnt
        // without additional memory.
        learnt.lbd = 1
        for (i in 0 until learnt.size - 1) {
            if (assignment.level(learnt[i]) != assignment.level(learnt[i + 1])) {
                learnt.lbd++
            }
        }

        return learnt
    }
}<|MERGE_RESOLUTION|>--- conflicted
+++ resolved
@@ -178,7 +178,6 @@
         when (clause.size) {
             // Empty clause is an immediate UNSAT
             0 -> finishWithUnsat()
-<<<<<<< HEAD
 
             // Enqueue the literal from a unit clauses.
             1 -> {
@@ -192,9 +191,6 @@
                 }
             }
 
-=======
-            1 -> assignment.uncheckedEnqueue(clause[0], null)
->>>>>>> 8108136a
             else -> attachClause(clause)
         }
     }
