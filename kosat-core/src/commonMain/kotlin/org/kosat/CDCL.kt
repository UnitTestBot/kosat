--- conflicted
+++ resolved
@@ -18,7 +18,6 @@
 }
 
 class CDCL {
-
     /**
      * Initial externally added clauses by [newClause].
      * Clauses of size 1 are never stored and instead are located at level 0
@@ -263,12 +262,6 @@
     }
 
     /**
-     * @return true, if all variables are assigned to
-     * a value, so the formula is satisfied.
-     */
-    private fun allAssigned() = vars.all { it.value != LBool.UNDEFINED }
-
-    /**
      * Used for phase saving heuristic. Memorizes the polarity of
      * the given variable when it was last assigned, but reset during backtracking.
      */
@@ -396,13 +389,7 @@
                 require(qhead == trail.size)
 
                 // If (the problem is already) SAT, return the current assignment
-<<<<<<< HEAD
-                if (allAssigned()) {
-                    val model = getModel()
-                    reset()
-=======
                 if (trail.size == numberOfVariables) {
->>>>>>> ecb1de0c
                     // println("KoSat conflicts:   $numberOfConflicts")
                     // println("KoSat decisions:   $numberOfDecisions")
                     return SolveResult.SAT
@@ -462,19 +449,19 @@
      * @return if the solution is conclusive after preprocessing,
      * return the model, otherwise return null
      */
-    fun preprocess(): Model? {
+    fun preprocess(): SolveResult? {
         require(level == 0)
 
         // Don't bother with anything if there is already
         // a level 0 conflict
-        propagate()?.let { return Model.UNSAT }
+        propagate()?.let { return SolveResult.UNSAT }
 
         failedLiteralProbing()?.let { return it }
 
         // Without this, we might let the solver propagate nothing
         // and make a decision after all values are set.
-        if (allAssigned()) {
-            return getModel()
+        if (trail.size == numberOfVariables) {
+            return SolveResult.SAT
         }
 
         return null
@@ -498,7 +485,7 @@
     private fun generateProbes(): List<Lit> {
         val probes = mutableSetOf<Lit>()
 
-        for (clause in constraints) {
+        for (clause in clauses) {
             // (A | B) <==> (-A -> B) <==> (-B -> A)
             // Both -A and -B can be used as probes
             if (clause.size == 2) {
@@ -525,7 +512,7 @@
      * other mechanisms that can derive this clause, but
      * probing is one of them.
      */
-    private fun failedLiteralProbing(): Model? {
+    private fun failedLiteralProbing(): SolveResult? {
         val probesToTry = generateProbes()
 
         for (probe in probesToTry) {
@@ -542,18 +529,16 @@
             if (conflictClause != null) {
                 // Assigning a value to a probe lead to a conflict
                 // immediately means that the probe must be false.
-                clearTrail(0)
-                level = 0
-                qhead = trail.size
+                cancelUntil(0)
 
                 if (getValue(probe) == LBool.TRUE) {
-                    return Model.UNSAT
+                    return SolveResult.UNSAT
                 }
 
                 uncheckedEnqueue(probe.neg)
 
                 // Can we learn more while we are at level 0?
-                propagate()?.let { return Model.UNSAT }
+                propagate()?.let { return SolveResult.UNSAT }
             } else {
                 // Going through the trail and checking if there
                 // are any literals with non-binary reason clauses.
@@ -571,13 +556,11 @@
                     }
                 }
 
-                clearTrail(0)
-                level = 0
-                qhead = trail.size
-            }
-        }
-
-        constraints.retainAll { !it.deleted }
+                cancelUntil(0)
+            }
+        }
+
+        clauses.retainAll { !it.deleted }
 
         return null
     }
