package org.kosat

import okio.blackholeSink
import okio.buffer
import org.kosat.cnf.CNF
import kotlin.math.min

/**
 * Solves [cnf] and returns
 * `null` if request unsatisfiable
 * [emptyList] is request is tautology
 * assignments of literals otherwise
 */
fun solveCnf(cnf: CnfRequest): List<Boolean>? {
    val clauses = cnf.clauses.map { Clause.fromDimacs(it) }.toMutableList()
    val solver = CDCL(clauses, cnf.vars)
    val result = solver.solve()
    return if (result == SolveResult.SAT) {
        solver.getModel()
    } else {
        null
    }
}

/**
 * CDCL (Conflict-Driven Clause Learning) solver instance
 * for solving Boolean satisfiability (SAT) problem.
 */
class CDCL {
    /**
     * Clause database.
     */
    val db: ClauseDatabase = ClauseDatabase(this)

    /**
     * Assignment.
     */
    val assignment: Assignment = Assignment(this)

    /**
     * DRAT proof builder. Can be used to generate DRAT proofs,
     * but disabled by default. It is intentionally made public
     * variable.
     */
    var dratBuilder: AbstractDratBuilder = NoOpDratBuilder()

    /**
     * Overall statistics of the solver.
     * @see Stats
     */
    val stats: Stats = Stats()

    /**
     * An optional reporter, which can be used to report
     * certain events and indicate solver progress to the user.
     */
    var reporter: Reporter = Reporter(blackholeSink().buffer())

    /**
     * Can solver perform the search? This becomes false if given constraints
     * cause unsatisfiability in some way.
     */
    var ok = true

    /**
     * Two-watched literals heuristic.
     *
     * `i`-th element of this list is the set of clauses watched by variable `i`.
     */
    val watchers: MutableList<MutableList<Clause>> = mutableListOf()

    /**
     * The reconstruction stack, used to restore the solver state
     * before adding new clauses or assumptions incrementally and
     * to reconstruct the model after solving.
     *
     * @see getModel
     * @see ReconstructionStack
     */
    val reconstructionStack: ReconstructionStack = ReconstructionStack()

    /**
     * The maximum amount of probes expected to be returned
     * by [generateProbes].
     *
     * @see [failedLiteralProbing]
     */
    private val flpMaxProbes = 1000

    /**
     * Amount of [equivalentLiteralSubstitution] rounds before and after
     * [failedLiteralProbing] to perform.
     */
    private val elsRounds = 5

    private val bveConfig = object {
        val varsLimit = Int.MAX_VALUE
        // val relativeEfficiencyThreshold = 0.5
        // val minimumVarsToTry = 30
        val resolventSizeLimit = 16
        val maxVarScore = 1600
        var maxNewResolventsPerElimination = 16
        val varScoreSumWeight = -1.0
        val varScoreProdWeight = 1.0
    }

    /**
     * The branching heuristic, used to choose the next decision variable.
     */
    val vsids: VSIDS = VSIDS()

    /**
     * The restart strategy, used to decide when to restart the search.
     * @see [solve]
     */
    private val restarter = Restarter(this)

    /**
     * A list of clauses which were added since the last call to [solve].
     */
    private val newClauses = mutableListOf<Clause>()

    /**
     * Create a new solver instance with no clauses.
     */
    constructor() : this(mutableListOf<Clause>())

    /**
     * Create a new solver instance with given clauses.
     *
     * @param initialClauses the initial clauses.
     * @param initialVarsNumber the number of variables in the problem, if known.
     *        Can help to avoid resizing of internal data structures.
     */
    constructor(
        initialClauses: Iterable<Clause>,
        initialVarsNumber: Int = 0,
    ) {
        while (assignment.numberOfVariables < initialVarsNumber) {
            newVariable()
        }

        initialClauses.forEach { newClause(it) }
        polarity = MutableList(assignment.numberOfVariables) { LBool.UNDEF }
    }

    constructor(cnf: CNF) : this(cnf.clauses.map { Clause.fromDimacs(it) }, cnf.numVars)

    /**
     * Allocate a new variable in the solver.
     *
     * The [newClause] technically adds variables automatically,
     * but sometimes not all variables have to be mentioned in the clauses.
     */
    fun newVariable() {
        // Watch
        watchers.add(mutableListOf())
        watchers.add(mutableListOf())

        // Assignment
        assignment.addVariable()

        // Variable selection strategy
        vsids.addVariable()

        // Phase saving heuristics
        polarity.add(LBool.UNDEF)
    }

    /**
     * Return a value of the given literal, assuming it is not substituted.
     * It is a shortcut for [Assignment.value].
     *
     * @see Assignment.value
     */
    fun value(lit: Lit): LBool {
        return assignment.value(lit)
    }

    /**
     * Add a new clause to the solver.
     */
    fun newClause(clause: Clause) {
        // Return early when already UNSAT
        if (!ok) return

        // Add not mentioned variables from the new clause
        val maxVar = clause.lits.maxOfOrNull { it.variable.index } ?: 0
        while (assignment.numberOfVariables < maxVar) {
            newVariable()
        }

        // Remove falsified literals from the new clause
        clause.lits.removeAll {
            assignment.isActive(it) && assignment.value(it) == LBool.FALSE
        }

        // If the clause contains complementary literals, ignore it as useless.
        if (sortDedupAndCheckComplimentary(clause.lits)) return

        newClauses.add(clause)
        clause.fromInput = true

        when (clause.size) {
            // Empty clause is an immediate UNSAT
            0 -> finishWithUnsat()

            // Enqueue the literal from a unit clauses.
            1 -> {
                // Note that this enqueue can't cause a conflict
                // because if the negation of the literal is in the clause,
                // it is already removed above.
                check(assignment.value(clause[0]) != LBool.FALSE)

                if (assignment.value(clause[0]) == LBool.UNDEF) {
                    assignment.uncheckedEnqueue(clause[0], null)
                }
            }

            // Clauses of size >2 are added to the database.
            else -> attachClause(clause)
        }
    }

    fun backtrack(level: Int) {
        while (assignment.trail.size > 0 && assignment.level(assignment.trail.last().variable) > level) {
            val lit = assignment.trail.removeLast()
            val v = lit.variable
            polarity[v] = assignment.value(v)
            assignment.unassign(v)
            vsids.enqueueAgain(v)
        }

        check(assignment.qhead >= assignment.trail.size)
        assignment.qhead = assignment.trail.size
        assignment.decisionLevel = level
    }

    /**
     * Used for phase saving heuristic. Memorizes the polarity of
     * the given variable when it was last assigned, but reset during backtracking.
     */
    var polarity: MutableList<LBool> = mutableListOf()

    /**
     * The assumptions given to an incremental solver.
     */
    private var assumptions: LitVec = LitVec()

    /**
     * Solves the CNF problem using the CDCL algorithm.
     *
     * @return The [result][SolveResult] of the solving process:
     *   [SolveResult.SAT], [SolveResult.UNSAT], or [SolveResult.UNKNOWN].
     */
<<<<<<< HEAD
    fun solve(currentAssumptions: List<Lit> = emptyList()): SolveResult {
        reporter.restartTimer()

=======
    fun solve(assumptions: List<Lit> = emptyList()): SolveResult {
>>>>>>> cbe6848c
        // Unfreeze assumptions from the previous solve
        for (assumption in this.assumptions) assignment.unfreeze(assumption)
        // and assign new assumptions
        this.assumptions = LitVec(assumptions)

        // If given clauses are already cause UNSAT, no need to do anything
        if (!ok) return finishWithUnsat()

        // Check if the assumptions are trivially unsatisfiable
        if (sortDedupAndCheckComplimentary(this.assumptions)) return finishWithAssumptionsUnsat()

        // Clean up from the previous solve
        if (assignment.decisionLevel > 0) backtrack(0)
        cachedModel = null
        reconstructionStack.restore(this, newClauses, this.assumptions)
        for (assumption in this.assumptions) assignment.freeze(assumption)
        newClauses.clear()

        // Check for an immediate level 0 conflict
        propagate()?.let { return finishWithUnsat() }

        // Rebuild the variable selector
        // TODO: is there a way to not rebuild the selector every solve?
        vsids.build(db.clauses)
        preprocess()?.let { return it }

        return search()
    }

    /**
     * The main CDCL search loop.
     *
     * @return the result of the search.
     */
    fun search(): SolveResult {
        while (true) {
            check(assignment.qhead == assignment.trail.size)

            // Check if all variables are assigned, indicating satisfiability,
            // (unless assumptions are falsified)
            if (assignment.trail.size == assignment.numberOfActiveVariables) {
                return finishWithSatIfAssumptionsOk()
            }

            // At this point, the state of the solver is predictable and coherent,
            // the trail is propagated, the clauses are satisfied,
            // it is safe to backtrack, make a decision, remove or add clauses, etc.
            // We use this opportunity to do some "maintenance".
            // For example, it is safe to shrink clauses
            // (by removing the falsified literals from them),
            // because it won't cause a clause becoming empty or unit.

            db.reduceIfNeeded()
            restarter.restartIfNeeded()

            check(assignment.qhead == assignment.trail.size)

            // And after that, we are ready to make a decision.
            assignment.newDecisionLevel()

            // We first enqueue unassigned assumptions, if any.
            var assignedAssumption = false
            for (assumption in assumptions) {
                when (assignment.value(assumption)) {
                    LBool.UNDEF -> {
                        assignment.uncheckedEnqueue(assumption, null)
                        assignedAssumption = true
                        break
                    }
                    LBool.TRUE -> {
                        // The assumption is already satisfied, so we can ignore it.
                    }
                    LBool.FALSE -> {
                        // The assumption is falsified, so we can return UNSAT.
                        return finishWithAssumptionsUnsat()
                    }
                }
            }

<<<<<<< HEAD
            // Enqueue the decision literal, expect it to propagate at the next iteration.
            assignment.uncheckedEnqueue(nextDecisionLiteral, null)
            stats.decisions++
=======
            // If there are no assumptions left to enqueue,
            // we make a decision on the next variable.
            if (!assignedAssumption) {
                val nextDecisionVariable = vsids.nextDecision(assignment)

                // Use the phase from the search before, if possible (so-called "Phase Saving")
                val nextDecisionLiteral = when (polarity[nextDecisionVariable]) {
                    LBool.UNDEF -> {
                        // If the polarity is undefined, we can choose it freely.
                        // We choose the positive literal.
                        nextDecisionVariable.posLit
                    }
                    LBool.TRUE -> {
                        // If we remember that the last chosen polarity was positive,
                        // we choose the positive literal.
                        nextDecisionVariable.posLit
                    }
                    LBool.FALSE -> {
                        // If we remember that the last chosen polarity was negative,
                        // we choose the negative literal.
                        nextDecisionVariable.negLit
                    }
                }

                assignment.uncheckedEnqueue(nextDecisionLiteral, null)
            }
>>>>>>> cbe6848c

            // Propagate the decision,
            // in case there is a conflict, backtrack, and repeat
            // (until the conflict is resolved).
            val shouldContinue = propagateAnalyzeBacktrack()

            // If the conflict on level 0 is reached, the problem is UNSAT.
            if (!shouldContinue) return finishWithUnsat()
        }
    }

    /**
     * [propagate]. If the conflict is found, [analyzeConflict], [backtrack],
     * and with the literal learned from the conflict, repeat the process.
     *
     * If level 0 conflict is eventually found, return false
     * (setting the solver in UNSAT state is left to the caller).
     * Otherwise, if no conflict is found and the decision has to be made,
     * return true.
     */
    private fun propagateAnalyzeBacktrack(): Boolean {
        while (true) {
            val conflict = propagate() ?: return true
            stats.conflicts++

            // If there is a conflict on level 0, the problem is UNSAT
            if (assignment.decisionLevel == 0) return false

            // Construct a new clause by analyzing conflict
            val learnt = analyzeConflict(conflict)

            // Return to decision level where learnt would be propagated
            val level = if (learnt.size > 1) assignment.level(learnt[1].variable) else 0
            backtrack(level)

            // Attach learnt to the solver
            if (learnt.size == 1) {
                assignment.uncheckedEnqueue(learnt[0], null)
            } else {
                attachClause(learnt)
                // Failure Driven Assertion: at level we backtracked to,
                // the learnt will be propagated and will result in a literal
                // added to the trail. We do that here.
                assignment.uncheckedEnqueue(learnt[0], learnt)
                db.clauseBumpActivity(learnt)
            }

            // Update the heuristics
            vsids.bump(learnt)
            db.clauseDecayActivity()

            restarter.numberOfConflictsAfterRestart++
        }
    }

    /**
     * Finish solving with UNSAT (without considering assumptions),
     * mark the solver as not ok, add empty clause to the DRAT proof,
     * flush the proof and return [SolveResult.UNSAT].
     */
    fun finishWithUnsat(): SolveResult {
        ok = false
        dratBuilder.addEmptyClauseAndFlush()
        return SolveResult.UNSAT
    }

    /**
     * Finish solving due to unsatisfiability under assumptions.
     * Solver will still be able to perform search after this.
     */
    private fun finishWithAssumptionsUnsat(): SolveResult {
        return SolveResult.UNSAT
    }

    /**
     * Finish solving with SAT and check if all assumptions are satisfied.
     * If not, return [SolveResult.UNSAT] due to assumptions being impossible
     * to satisfy, otherwise return [SolveResult.SAT].
     */
    fun finishWithSatIfAssumptionsOk(): SolveResult {
        for (assumption in assumptions) {
            if (value(assumption) == LBool.FALSE) {
                return finishWithAssumptionsUnsat()
            }
        }

        dratBuilder.flush()
        return SolveResult.SAT
    }

    /**
     * Since returning the model is a potentially expensive operation, we cache
     * the result of the first call to [getModel] and return the cached value
     * on subsequent calls. This is reset in [solve].
     */
    private var cachedModel: List<Boolean>? = null

    /**
     * Return the assignment of variables. This function is meant to be used
     * when the solver returns [SolveResult.SAT] after a call to [solve].
     */
    fun getModel(): List<Boolean> {
        if (cachedModel != null) return cachedModel!!

        cachedModel = reconstructionStack.reconstruct(assignment)

        return cachedModel!!
    }

    /**
     * Preprocessing is ran before the main loop of the solver,
     * allowing to spend some time simplifying the problem
     * in exchange for a possibly faster solving time.
     *
     * @return if the solution is conclusive after preprocessing,
     * return the model, otherwise return null
     */
    fun preprocess(): SolveResult? {
        require(assignment.decisionLevel == 0)
        require(assignment.qhead == assignment.trail.size)

        dratBuilder.addComment("Preprocessing")

        dratBuilder.addComment("Preprocessing: Equivalent literal substitution")

        // Running ELS before FLP helps to get more binary clauses
        // and remove cycles in the binary implication graph
        // to make probes for FLP more effective
        equivalentLiteralSubstitutionRounds()?.let { return it }

        dratBuilder.addComment("Preprocessing: Failed literal probing")

        failedLiteralProbing()?.let { return it }

        dratBuilder.addComment("Preprocessing: Equivalent literal substitution (post FLP)")

        // After FLP we might have gotten new binary clauses
        // though hyper-binary resolution, so we run ELS again
        // to substitute literals that are now equivalent
        equivalentLiteralSubstitutionRounds()?.let { return it }

        boundedVariableElimination()?.let { return it }

        // Without this, we might let the solver propagate nothing
        // and make a decision after all values are set.
        if (assignment.trail.size == assignment.numberOfVariables) {
            return finishWithSatIfAssumptionsOk()
        }

        dratBuilder.addComment("Post-Preprocessing cleanup")

        // Remove satisfied clauses and shrink the clauses by
        // removing falsified literals
        db.simplify()

        // Remove deleted clauses which may have occurred during preprocessing
        db.removeDeleted()

        dratBuilder.addComment("Finished preprocessing")

        return null
    }

    /**
     * Returns the list of literals that are directly implied by
     * the given literal though binary clauses.
     *
     * @see equivalentLiteralSubstitution
     */
    private fun binaryImplicationsFrom(lit: Lit): LitVec {
        check(value(lit) == LBool.UNDEF)
        val implied = LitVec()

        for (watched in watchers[lit.neg]) {
            if (watched.deleted) continue
            if (watched.size != 2) continue

            val other = Lit(watched[0].inner xor watched[1].inner xor lit.neg.inner)

            check(value(other) != LBool.FALSE)
            if (value(other) != LBool.UNDEF) continue
            implied.add(other)
        }

        return implied
    }

    /**
     * Performs multiple rounds of [equivalentLiteralSubstitution].
     *
     * This is because ELS can be used to derive new binary clauses,
     * which in turn can be used to derive new ELS substitutions.
     */
    private fun equivalentLiteralSubstitutionRounds(): SolveResult? {
        // This simplify helps to increase the number of binary clauses
        // and allows to not think about assigned literals in ELS itself.
        db.simplify()

        for (i in 0 until elsRounds) {
            equivalentLiteralSubstitution()?.let { return it }
        }

        return null
    }

    /**
     * Equivalent Literal Substitution (ELS) is a preprocessing technique
     * that tries to find literals that are equivalent to each other.
     *
     * Consider clauses (-1, -2), (2, 3) and (-3, 1). In every satisfying
     * assignment, 1 is equal to -2, and -2 is equal to 3. This means that
     * we can substitute, for example, -2 and 3 with 1 in every clause,
     * and the problem will generally remain the same.
     *
     * This function tries to find such literals and substitute them. To do
     * this, it searches for strongly connected components in the binary
     * implication graph, selects one representative literal from each
     * component, and substitutes all other literals in the component with
     * the representative.
     */
    private fun equivalentLiteralSubstitution(): SolveResult? {
        require(assignment.decisionLevel == 0)

        reporter.report("Equivalent Literal Substitution round", stats)
        stats.els.rounds++

        // To find strongly connected components, we use Tarjan's algorithm.
        // https://en.wikipedia.org/wiki/Tarjan%27s_strongly_connected_components_algorithm

        // Indicates that the literal is not visited yet
        val markUnvisited = 0
        // Indicates that the literal is in the stack (from Tarjan's algorithm)
        val markInStack = 1
        // Indicates that the literal got in the strongly connected component
        // after stack unwinding, but not substituted yet
        val markInScc = 2
        // Indicates that the literal is processed, and possibly substituted
        val markProcessed = 3

        // Marks for each literal, as above
        val marks = MutableList(assignment.numberOfVariables * 2) { markUnvisited }
        // Tarjan's algorithm counter per literal
        val num = MutableList(assignment.numberOfVariables * 2) { 0 }
        var counter = 0

        // Stack for Tarjan's algorithm
        val stack = mutableListOf<Lit>()

        // The representative literal for each variable.
        // Same for every literal in the SCC.
        val representatives = MutableList<Lit?>(assignment.numberOfVariables) { null }

        // Total number of literals substituted
        var totalSubstituted = 0

        val recursionLimit = 5000

        // Tarjan's algorithm, returns the lowest number of all reachable nodes
        // from the given node, or null if the node is in a cycle with the
        // negation of itself, and the problem is UNSAT
        fun dfs(v: Lit, recursionDepthLeft: Int): Int? {
            check(value(v) == LBool.UNDEF)
            check(marks[v] == 0)

            marks[v] = markInStack
            stack.add(v)

            counter++
            num[v] = counter
            var lowest = counter

            if (recursionDepthLeft == 0) {
                return counter
            }

            for (u in binaryImplicationsFrom(v)) {
                if (marks[u] == markUnvisited) {
                    val otherLowest = dfs(u, recursionDepthLeft - 1) ?: return null
                    lowest = min(otherLowest, lowest)
                } else if (marks[u] != markProcessed) {
                    lowest = min(lowest, num[u])
                }
            }

            if (lowest == num[v]) {
                val scc = mutableListOf<Lit>()
                while (true) {
                    val u = stack.removeLast()
                    marks[u] = markInScc
                    scc.add(u)
                    if (u == v) {
                        // We can choose any literal from the SCC as a
                        // representative. We cannot substitute frozen literals,
                        // so we prioritize them as representatives. Moreover,
                        // there might be a problem with assigning different
                        // literals to the same variable, if DFS visits the same
                        // variable twice, so among all literals we choose the
                        // one with the smallest index.
                        var minFrozen = Int.MAX_VALUE
                        var minLit = Int.MAX_VALUE

                        for (w in scc) {
                            // If two complementary literals are in the same SCC,
                            // the problem is UNSAT
                            if (marks[w.neg] == markInScc) {
                                dratBuilder.addComment(
                                    "Discovered UNSAT due to complement literals being in the same SCC"
                                )
                                // Adding unit clauses is required for the proof
                                dratBuilder.addClause(Clause(LitVec.of(w)))
                                dratBuilder.addClause(Clause(LitVec.of(w.neg)))
                                return null
                            }
                            marks[w] = markProcessed

                            minLit = min(minLit, w.inner)
                            if (assignment.isFrozen(w)) {
                                minFrozen = min(minFrozen, w.inner)
                            }
                        }

                        val repr = if (minFrozen != Int.MAX_VALUE) Lit(minFrozen) else Lit(minLit)

                        for (w in scc) {
                            if (w != repr && !assignment.isFrozen(w)) {
                                representatives[w.variable] = repr xor w.isNeg
                            }
                        }
                        // Note that there is no need to add clauses to the proof
                        totalSubstituted += scc.size - 1
                        break
                    }
                }
            }

            return lowest
        }

        // We perform substitution for all reachable SCCs from every positive
        // literal. There is no need to do it for negative literals, because
        // those will just produce the same substitutions (the binary
        // implication graph is symmetrical), and we are likely to visit both
        // positive and negative literals anyway.
        for (varIndex in 0 until assignment.numberOfVariables) {
            val variable = Var(varIndex)
            val lit = variable.posLit

            if (
                !assignment.isActive(variable) ||
                (marks[lit] != markUnvisited || marks[lit.neg] != markUnvisited) ||
                value(lit) != LBool.UNDEF
            ) continue

            dfs(lit, recursionLimit) ?: return finishWithUnsat()
        }

        if (totalSubstituted == 0) return null

        // Mark all substituted variables as inactive and memorize the substitution
        // in the reconstruction stack
        for (varIndex in 0 until assignment.numberOfVariables) {
            val v = Var(varIndex)
            if (representatives[v] == null) continue
            assignment.markInactive(v)
            reconstructionStack.pushSubstitution(representatives[v]!!, v.posLit)
            stats.els.substitutions++
        }

        // We cannot remove clauses that contain substituted literals right
        // away, because we need to build the proof, and removing clauses right
        // after performing substitution may cause the clauses which caused the
        // equivalence to be removed, which will make the proof invalid.
        // Instead, we remember which clauses we no longer need, and remove them
        // later.
        val clausesToDelete = mutableListOf<Clause>()

        // Replace clauses which might have simplified due to substitution
        for (clause in db.clauses + db.learnts) {
            if (clause.deleted) continue

            val willChange = clause.lits.any { representatives[it.variable] != null }
            if (!willChange) continue

            val newLits = LitVec(clause.lits.map { representatives[it.variable]?.xor(it.isNeg) ?: it })
            val containsComplementary = sortDedupAndCheckComplimentary(newLits)
            // Note that clause cannot become empty,
            // however, it can contain complementary literals.
            // We simply remove such clauses.
            if (!containsComplementary) {
                val newClause = Clause(newLits, clause.learnt)
                if (newClause.size == 1) {
                    check(assignment.enqueue(newClause[0], null))
                } else {
                    attachClause(newClause)
                }
            }

            clausesToDelete.add(clause)
        }

        for (clause in clausesToDelete) {
            markDeleted(clause)
        }

        // Propagate all the new unit clauses which might have been discovered.
        propagate()?.let { return finishWithUnsat() }

        return null
    }

    /**
     * Literal probing is only useful if the probe can
     * lead to derivation of something by itself. We can
     * generate list of possibly useful probes ahead of time.
     *
     *  @return list of literals to try probing with
     */
    private fun generateProbes(): LitVec {
        val probes = mutableSetOf<Lit>()

        for (clause in db.clauses) {
            if (clause.deleted) continue
            if (clause.size == 2) continue

            // (A | B) <==> (-A -> B) <==> (-B -> A)
            // Both -A and -B can be used as probes, there is little need
            // to choose both, however.
            val (a, b) = clause.lits
            probes.add(if (a.inner < b.inner) a.neg else b.neg)
        }

        // Remove probes that follow from binary clauses,
        // leaving only roots of the binary implication graph
        for (clause in db.clauses) {
            if (clause.deleted) continue
            if (clause.size != 2) continue

            val (a, b) = clause.lits
            probes.remove(a)
            probes.remove(b)
        }

        return LitVec(probes.take(flpMaxProbes))
    }

    /**
     * Try to propagate each probe and see if it leads to
     * deduction of new binary clauses, or maybe even a
     * conflict.
     *
     * Consider clauses (-1, 2), (-1, -2, 3), and a probe 1.
     * By propagating 1, we can derive 2, which in turn
     * allows us to derive 3. This means that we can add
     * a new binary clause (-1, 3) to the problem. There are
     * other mechanisms that can derive this clause, but
     * probing is one of them.
     *
     * Now, this new added clause can be set as [VarState.reason]
     * of variable 3. In fact, every time we enqueue a literal,
     * we can guarantee that its reason is binary. That binary
     * clause, if new, is the result of Hyper-binary Resolution
     * (see `[hyperBinaryResolve]`) of the old non-binary clause
     * and reasons of literals on the trail.
     */
    private fun failedLiteralProbing(): SolveResult? {
        require(assignment.decisionLevel == 0)

        reporter.report("Failed Literal Probing", stats)
        stats.flp.rounds++

        val probesToTry = generateProbes()

        for (probe in probesToTry) {
            stats.flp.probes++

            // If we know that the probe is already assigned, skip it
            if (assignment.value(probe) != LBool.UNDEF) {
                continue
            }

            check(assignment.trail.size == assignment.qhead)

            assignment.decisionLevel++
            assignment.uncheckedEnqueue(probe, null)
            val conflict = propagateProbeAndLearnBinary()
            backtrack(0)

            if (conflict != null) {
                stats.flp.probesFailed++

                if (!assignment.enqueue(probe.neg, null)) {
                    return finishWithUnsat()
                }

                // Can we learn more while we are at level 0?
                propagate()?.let {
                    return finishWithUnsat()
                }
            }
        }

        return null
    }

    /**
     * A specialized version of [propagate] for [failedLiteralProbing].
     *
     * It tries to learn new binary clauses while propagating literals implied
     * by the probe. During the propagation, this function aggressively
     * prioritizes binary clauses, so that we don't learn too many redundant
     * ones. Other than that, it is the copy-paste of [propagate].
     *
     * Every time we have to propagate a non-binary clause, we perform a
     * [hyperBinaryResolve] and generate a new binary clause from it, which we
     * then assign as a reason for the deduced literal.
     */
    private fun propagateProbeAndLearnBinary(): Clause? {
        require(assignment.decisionLevel == 1)
        assignment.qheadBinaryOnly = assignment.qhead

        var conflict: Clause? = null

        // First, only try binary clauses
        propagateOnlyBinary()?.let { return it }

        while (assignment.qhead < assignment.trail.size) {
            val lit = assignment.trail[assignment.qhead++]

            // Unlike how in normal propagate we only remove clauses from watch
            // lists, here we can also add new binary clauses, so using two
            // pointers is not the easiest option here.
            val clausesToKeep = mutableListOf<Clause>()

            // Iterating with indexes to prevent ConcurrentModificationException
            // when adding new binary clauses. This is ok because any new clause
            // follows from other watched clause anyway.
            val initialWatchesSize = watchers[lit.neg].size
            for (watchedClauseIndex in 0 until initialWatchesSize) {
                val clause = watchers[lit.neg][watchedClauseIndex]
                if (clause.deleted) continue

                clausesToKeep.add(clause)

                // already used
                if (clause.size == 2) continue
                if (conflict != null) continue

                if (clause[0].variable == lit.variable) {
                    clause.lits.swap(0, 1)
                }

                if (value(clause[0]) == LBool.TRUE) continue

                var firstNotFalse = -1
                for (ind in 2 until clause.size) {
                    if (value(clause[ind]) != LBool.FALSE) {
                        firstNotFalse = ind
                        break
                    }
                }

                if (firstNotFalse == -1 && value(clause[0]) == LBool.FALSE) {
                    conflict = clause
                } else if (firstNotFalse == -1) {
                    // we deduced this literal from a non-binary clause,
                    // so we can learn a new clause
                    var newBinary = hyperBinaryResolve(clause)

                    // Check that lit in either at index 0 of the clause and negated,
                    // or not in the clause at all.
                    check(
                        newBinary[0] == lit.neg ||
                            lit.variable != newBinary[0].variable && lit.variable != newBinary[1].variable
                    )

                    // The new clause may subsume the old one, rendering it useless
                    if (newBinary[0] in clause.lits) {
                        // We don't need to keep the clause in the watcher list
                        clausesToKeep.removeLast()
                        newBinary = newBinary.copy(learnt = clause.learnt)
                        attachClause(newBinary)
                        markDeleted(clause)
                    } else {
                        // If not, simply add the new clause
                        attachClause(newBinary)
                    }

                    stats.flp.hbrResolvents++

                    // Make sure watch is not overwritten at the end of the loop
                    if (lit.neg == newBinary[0]) clausesToKeep.add(newBinary)

                    assignment.uncheckedEnqueue(clause[0], newBinary)
                    // again, we try to only use binary clauses first
                    propagateOnlyBinary()?.let { conflict = it }
                } else {
                    watchers[clause[firstNotFalse]].add(clause)
                    clause.lits.swap(firstNotFalse, 1)
                    clausesToKeep.removeLast()
                }
            }

            watchers[lit.neg] = clausesToKeep

            if (conflict != null) break
        }

        return conflict
    }

    /**
     * Used in [propagateProbeAndLearnBinary] to only propagate using
     * binary clauses. It uses a separate queue pointer ([Assignment.qheadBinaryOnly]).
     */
    private fun propagateOnlyBinary(): Clause? {
        require(assignment.qheadBinaryOnly >= assignment.qhead)

        while (assignment.qheadBinaryOnly < assignment.trail.size) {
            val lit = assignment.trail[assignment.qheadBinaryOnly++]

            check(value(lit) == LBool.TRUE)

            for (clause in watchers[lit.neg]) {
                if (clause.deleted) continue
                if (clause.size != 2) continue

                val other = Lit(clause[0].inner xor clause[1].inner xor lit.neg.inner)

                when (value(other)) {
                    // if the other literal is true, the
                    // clause is already satisfied
                    LBool.TRUE -> continue
                    // both literals are false, there is a conflict
                    LBool.FALSE -> {
                        // at this point, it does not matter how the conflict
                        // was discovered, the caller won't do anything after
                        // this anyway, but we still need to backtrack somehow,
                        // starting from this literal:
                        assignment.qhead = assignment.qheadBinaryOnly
                        return clause
                    }
                    // the other literal is unassigned
                    LBool.UNDEF -> assignment.uncheckedEnqueue(other, clause)
                }
            }
        }

        return null
    }

    /**
     * Hyper binary resolution for [failedLiteralProbing]. This is used to
     * produce new, most efficient binary clauses in the FLP.
     *
     * The problem it is trying to solve is the following: during the
     * [failedLiteralProbing], we deduced a literal from a non-binary clause.
     * However, since the only decision literal on the trail is the probe,
     * we know that this clause can be simplified to a binary clause:
     * it is the implication from the probe to the deduced literal.
     *
     * This may not be the most "efficient" binary clause, however.
     * For example, consider clauses (-1, 2), (-2, 3), (-2, -3, 4).
     * ```
     * 1 --> 2 --> 3 --> 4
     *       |___________^
     * ```
     * We can add clause (-1, 4), but it is not the most "efficient" one.
     * Instead, we can add (-2, 4). That way (-1, 4) follows from (-1, 2)
     * and (-2, 4) through resolution anyway, potentially saving us some
     * search tree space, since, having 2, we can now deduce 4 faster.
     *
     * The antecedent of the implication is the *lowest common ancestor*
     * of the negation of all false literals in the clause in the
     * implication tree (reminder: during probing, the reason for every
     * literal in binary). This function finds this LCA, and produces
     * a binary clause of the form (-LCA, deduced literal).
     *
     * This clause is called a "Hyper-binary Resolvent", because it is
     * the resolution of the non-binary clause with the implications from
     * LCA to the negation of a literal in the clause. Only running HBR
     * during probing is introduced by PrecoSAT, and based on the fact
     * that most of the hyper-binary resolvents were generated during
     * probing on decision level 1 anyhow. (according to CaDiCaL docs)
     *
     * This function assumes that the first literal in the clause is the
     * only unassigned literal yet.
     *
     * @see failedLiteralProbing
     */
    private fun hyperBinaryResolve(clause: Clause): Clause {
        require(assignment.decisionLevel == 1)
        require(clause.size > 2)
        require(value(clause[0]) == LBool.UNDEF)

        // On level 1, the literals on the trail form a binary implication tree.
        // Therefore, the negation of all literal (on level > 0) in the clause
        // has a unique **lowest common ancestor**, commonly denoted as LCA.
        var lca: Lit? = null

        // Iteration of this look finds the LCA of
        // (ancestor, clause[otherLitIndex].neg)
        root@ for (otherLitIndex in 1 until clause.size) {
            var lit = clause[otherLitIndex].neg
            if (assignment.level(lit.variable) == 0) continue

            if (lca == null) lca = lit

            while (lca != lit) {
                val lcaVar = lca!!.variable
                val litVar = lit.variable

                // If any of the reasons is null, it means that the literal
                // is the probe itself, in the root of the implication tree.
                // In this case, we reached the root of the tree.
                if (assignment.reason(lcaVar) == null) {
                    break@root
                }

                if (assignment.reason(litVar) == null) {
                    lca = lit
                    break@root
                }

                // To find the LCA, we repeatedly (in this while)
                // go up the tree from the literal with the larger
                // index on the trail (this literal is deeper)
                if (assignment.trailIndex(lcaVar) > assignment.trailIndex(litVar)) {
                    check(assignment.reason(lcaVar)!!.size == 2)
                    val (a, b) = assignment.reason(lcaVar)!!.lits
                    lca = Lit(lca.inner xor a.inner xor b.inner).neg
                } else {
                    check(assignment.reason(litVar)!!.size == 2)
                    val (a, b) = assignment.reason(litVar)!!.lits
                    lit = Lit(lit.inner xor a.inner xor b.inner).neg
                }
            }
        }

        requireNotNull(lca)
        return Clause(LitVec.of(lca.neg, clause[0]), true)
    }

    /**
     * Priority queue for variables, used in [boundedVariableElimination].
     * It is a min-heap, where the key is the score of the variable
     * obtained by [bveVariableScore].
     */
    class VariableMinPriorityQueue(var size: Int) {
        private val keys: DoubleArray = DoubleArray(size)
        private val heap: IntArray = IntArray(size) { it }
        private val indices: IntArray = IntArray(size) { it }

        fun contains(x: Var): Boolean = indices[x] != -1

        private fun parent(v: Int) = (v - 1) / 2
        private fun left(v: Int) = 2 * v + 1
        private fun right(v: Int) = 2 * v + 2

        private fun swap(v: Int, u: Int) {
            indices[heap[v]] = u
            indices[heap[u]] = v
            heap.swap(v, u)
        }

        private fun siftUp(x: Var) {
            var v = indices[x]
            var p = parent(v)
            while (v > 0 && keys[heap[p]] < keys[heap[v]]) {
                swap(v, p)
                v = p
                p = parent(v)
            }
        }

        private fun siftDown(x: Var) {
            var v = indices[x]
            while (true) {
                val l = left(v)
                val r = right(v)
                var smallest = v
                if (l < size && keys[heap[l]] < keys[heap[smallest]]) smallest = l
                if (r < size && keys[heap[r]] < keys[heap[smallest]]) smallest = r
                if (smallest == v) break
                swap(v, smallest)
                v = smallest
            }
        }

        fun getKey(x: Var): Double = keys[x]

        fun setKey(x: Var, value: Double) {
            if (!contains(x)) return
            keys[x] = value
            siftUp(x)
            siftDown(x)
        }

        fun pop(): Var {
            require(size > 0)
            val result = Var(heap[0])
            swap(0, size - 1)
            size--
            if (heap.isNotEmpty()) siftDown(Var(heap[0]))
            indices[result] = -1
            return result
        }
    }

    /**
     * [boundedVariableElimination] requires a global mutable state, which is
     * stored here.
     */
    class EliminationState(numberOfVariables: Int) {
        /**
         * Occurrences of each literal in the problem: for every literal we
         * store the clauses it is in. Some clauses may be deleted and should
         * be ignored. The size of the occurrences list for each literal is not
         * necessarily equal to the value in [occurrenceNumbers] because we
         * don't count deleted clauses.
         */
        val occurrences: List<MutableList<Clause>> = MutableList(numberOfVariables * 2) { mutableListOf() }

        /**
         * This is the "real" amount of occurrences of each literal in the
         * problem.
         */
        val occurrenceNumbers: IntArray = IntArray(numberOfVariables * 2)

        /**
         * We use this queue to find the next variable to eliminate.
         */
        val variableOrder: VariableMinPriorityQueue = VariableMinPriorityQueue(numberOfVariables)

        /**
         * Number of not-deleted clauses in the problem. BVE creates and deletes
         * a lot of clauses, which take a lot of memory. We need garbage
         * collector to clean them up, which means we must remove references to
         * deleted clauses from time to time. After eliminating a variable,
         * we check if the number of clauses in the database (including deleted
         * ones) is more than twice the number of not-deleted clauses, which we
         * store here. If it is, we remove all deleted clauses from the
         * [db], [watchers], and [occurrences] lists.
         */
        var numberOfClauses: Int = 0

        /**
         * In [findOrGates] we use this list to store indices of binary clauses
         * that contain pivot literal. It is too expensive to create a new list
         * for each pivot, so we reuse this one for the entire BVE.
         */
        val gateMarks: IntArray = IntArray(numberOfVariables * 2)

        /**
         * In [removeSubsumedBy] we mark literals from the clause to
         * quickly check if other clauses contain all literals from it.
         */
        val subsumptionMarks: BooleanArray = BooleanArray(numberOfVariables * 2)
    }

    /**
     * The priority of a variable in [boundedVariableElimination]. The less,
     * the higher priority. The computed score is used as a key in the
     * [EliminationState.variableOrder] queue.
     */
    private fun bveVariableScore(state: EliminationState, x: Var): Double {
        val pos = state.occurrenceNumbers[x.posLit]
        val neg = state.occurrenceNumbers[x.negLit]
        val weightedSum = bveConfig.varScoreSumWeight * (pos + neg)
        val weightedProd = bveConfig.varScoreProdWeight * (pos * neg)
        return weightedSum + weightedProd
    }

    /**
     * In [boundedVariableElimination], we must keep track of occurrences list
     * ([EliminationState.occurrences]), number of clauses, and other things.
     * To simplify the code, we use this function to mark clauses as deleted
     * during BVE.
     */
    private fun bveMarkDeleted(state: EliminationState, clause: Clause) {
        require(!clause.deleted)
        require(!clause.learnt)
        stats.bve.clausesDeleted++
        state.numberOfClauses--
        markDeleted(clause)
        for (lit in clause.lits) {
            state.occurrenceNumbers[lit]--
            state.variableOrder.setKey(lit.variable, bveVariableScore(state, lit.variable))
        }
    }

    /**
     * In [boundedVariableElimination], we must keep track of occurrences list
     * ([EliminationState.occurrences]), number of clauses, and other things.
     * To simplify the code, we use this function to attach new clauses.
     *
     * Similar to [bveMarkDeleted], but for adding new clauses.
     */
    private fun bveAttachClause(state: EliminationState, clause: Clause) {
        require(clause.size > 1)
        stats.bve.clausesAttached++
        state.numberOfClauses++
        attachClause(clause)
        for (lit in clause.lits) {
            state.occurrences[lit].add(clause)
            state.occurrenceNumbers[lit]++
            state.variableOrder.setKey(lit.variable, bveVariableScore(state, lit.variable))
        }
    }

    /**
     * Shrinks the clause by removing all literals that are assigned to false,
     * and adds it through [bveAttachClause]. This function can derive empty
     * clause, or a unit clause which, when propagated, leads to empty clause,
     * so it returns [SolveResult.UNSAT] in those cases.
     */
    private fun bveAttachShrunkClause(state: EliminationState, clause: Clause): SolveResult? {
        if (clause.lits.any { assignment.value(it) == LBool.TRUE }) return null
        clause.lits.removeAll { assignment.value(it) == LBool.FALSE }

        when (clause.size) {
            0 -> return finishWithUnsat()
            1 -> {
                stats.bve.unitsAssigned++
                if (!assignment.enqueue(clause.lits[0], null)) return finishWithUnsat()
                bvePropagate()?.let { return finishWithUnsat() }
            }
            else -> {
                bveAttachClause(state, clause)
            }
        }

        return null
    }

    /**
     * The [boundedVariableElimination] is a preprocessing technique that tries
     * to eliminate variables from the problem. It is based on multiple
     * observations, which are described in [bveTryEliminate], but the overall
     * idea is to choose a variable which does not occur often, and remove it
     * by replacing all the clauses it is in with resolvents of those clauses.
     * Of course, there can be too many resolvents, so we limit the number of
     * resolvents per elimination, as well as do other things to prevent the
     * algorithm and subsequent solving from taking too much time.
     */
    private fun boundedVariableElimination(): SolveResult? {
        require(assignment.decisionLevel == 0)

        stats.bve.rounds++
        reporter.report("Bounded Variable Elimination", stats)

        // This state will be used all throughout the BVE
        val state = EliminationState(assignment.numberOfVariables)

        for (clause in db.clauses) {
            if (clause.deleted) continue
            state.numberOfClauses++
            for (lit in clause.lits) {
                state.occurrenceNumbers[lit]++
                state.occurrences[lit].add(clause)
                state.variableOrder.setKey(lit.variable, bveVariableScore(state, lit.variable))
            }
        }

        for (attemptNumber in 0 until bveConfig.varsLimit) {

            // We first need to find the next variable to eliminate. We do this
            // by choosing the variable with the smallest number of occurrences
            // among all active variables.

            var bestVariable: Var? = null

            while (state.variableOrder.size > 0) {
                // Variable ordering based on binary heap provides fast access
                // to the smallest element, significantly faster than simple
                // linear search.
                val v = state.variableOrder.pop()

                // Not every variable can be eliminated though. We check for
                // that here
                if (assignment.isActive(v) &&
                    !assignment.isFrozen(v) &&
                    assignment.value(v) == LBool.UNDEF &&
                    state.variableOrder.getKey(v) <= bveConfig.maxVarScore
                ) {
                    bestVariable = v
                    break
                }
            }

            if (bestVariable == null) break

            // Once we found a variable, we try to eliminate it. Note that
            // during the elimination, we can learn a unit clause which may
            // derive UNSAT.

            stats.bve.eliminationAttempts++
            bveTryEliminate(state, bestVariable)?.let { return it }

            /*
            // To check how efficient the elimination is, we check the ratio
            // of eliminated variables to the number of elimination attempts,
            // after we tried to eliminate a certain number of variables.
            // If the ratio is too low, we stop the elimination, because
            // if it didn't work at the beginning, when variables are supposedly
            // easier to eliminate, it is unlikely to work later.
            if (stats.bve.eliminationAttempts > bveConfig.minimumVarsToTry) {
                val relEfficiency = stats.bve.eliminatedVariables.toDouble() / stats.bve.eliminationAttempts
                if (relEfficiency < bveConfig.relativeEfficiencyThreshold) {
                    break
                }
            }
             */

            // This is the "garbage collection" routine we store number of
            // clauses for. If there are too many deleted clauses, we remove
            // them from the database, watchers, and occurrences list, allowing
            // the garbage collector to clean them up. It is easy to run out of
            // memory without this.
            if (db.clauses.size > state.numberOfClauses * 2) {
                db.clauses.removeAll { it.deleted }

                for (watches in watchers) {
                    watches.removeAll { it.deleted }
                }

                for (occurrenceList in state.occurrences) {
                    occurrenceList.removeAll { it.deleted }
                }
            }
        }

        // After the elimination is complete, we need to remove learnt clauses
        // which now contain eliminated variables. We also need to shrink
        // learnt clauses, because they may contain literals which are now
        // falsified.
        for (learnt in db.learnts.toMutableList()) {
            if (learnt.deleted) continue
            if (learnt.lits.any { !assignment.isActive(it) || assignment.value(it) == LBool.TRUE }) {
                markDeleted(learnt)
            } else {
                val needsShrink = learnt.lits.any { assignment.value(it) == LBool.UNDEF }
                if (!needsShrink) continue

                val newLearnt = learnt.copy(lits = learnt.lits.copy())
                newLearnt.lits.removeAll { assignment.value(it) == LBool.FALSE }

                when (newLearnt.size) {
                    0 -> return finishWithUnsat()

                    1 -> {
                        if (!assignment.enqueue(newLearnt.lits[0], null)) {
                            return finishWithUnsat()
                        }
                        bvePropagate()?.let { return finishWithUnsat() }
                    }

                    else -> attachClause(newLearnt)
                }

                markDeleted(learnt)
            }
        }

        return null
    }

    /**
     * Try to eliminate a variable [pivot] from the problem. This is the core of
     * [boundedVariableElimination].
     *
     * The idea is to first find all clauses containing [pivot] variable. We
     * then perform "variable elimination by distribution", described in
     * the SatElite paper. This function can cause the problem to become UNSAT,
     * in which case it returns [SolveResult.UNSAT].
     *
     * The implementation details and overall algorithm are explained in the
     * function source code itself.
     */
    private fun bveTryEliminate(state: EliminationState, pivot: Var): SolveResult? {
        require(assignment.isActive(pivot))
        require(!assignment.isFrozen(pivot))
        require(!assignment.value(pivot) == LBool.UNDEF)

        // We first find all clauses containing the variable
        val posOccurrences = state.occurrences[pivot.posLit]
        val negOccurrences = state.occurrences[pivot.negLit]

        // This is what makes variable elimination "bounded". By setting the
        // limit for the number of resolvents, we can prevent the algorithm
        // from generating too many clauses.
        val bound: Int = bveConfig.maxNewResolventsPerElimination +
            posOccurrences.count { !it.deleted } +
            negOccurrences.count { !it.deleted }

        // As observed in SatElite paper, there are special kinds of clause
        // formations, called "gates", which, when resolved with other gates,
        // produce a tautological resolvent. Those are valuable for the
        // algorithm, so we try to find them here.
        var gateClauses: List<Clause>? = null

        // We can only use a single gate, so we just use the first one we found
        // Below we look for OR-gates. Those are constraints in the form
        // x = (a1 | a2 | ... | aK), where x is the pivot literal, and a1, a2,
        // ..., aK are other literals. This is also AND-gate for the negation
        // of the literal, of course. See the implementation for more details.
        if (gateClauses == null) gateClauses = findOrGates(state, pivot.posLit)
        if (gateClauses == null) gateClauses = findOrGates(state, pivot.negLit)
        if (gateClauses != null) stats.bve.gatesFound++

        // Finally, we perform the resolutions.
        val resolventsToAdd = mutableListOf<Clause>()

        for (i in 0 until posOccurrences.size) {
            val posClause = posOccurrences[i]
            if (posClause.deleted) continue

            for (j in 0 until negOccurrences.size) {
                val negClause = negOccurrences[j]
                if (negClause.deleted) continue

                // As noted above, gates hold special meaning. Turns out
                // resolving gate clause with another gate clause produces
                // a tautological resolvent, so we skip those.
                // Moreover, resolving non-gate clause with another non-gate
                // clause produces a clause subsumed by the other resolvents,
                // which only leaves us with the case of resolving a gate
                // clause with a non-gate clause! See the SatElite paper for
                // more details.
                if (gateClauses != null) {
                    val isPosClauseGate = gateClauses.any { it === posClause }
                    val isNegClauseGate = gateClauses.any { it === negClause }
                    if (isPosClauseGate == isNegClauseGate) continue
                }

                // We perform the resolution here.
                val resolvent = resolve(posClause, negClause, pivot)

                // If it is tautological, we skip it.
                if (resolvent == null) {
                    stats.bve.tautologicalResolvents++
                    continue
                }

                // If it is too big, we can't eliminate the variable. This limit
                // is added to prevent the algorithm from generating resolvents
                // of exponential size and running out of memory.
                if (resolvent.size > bveConfig.resolventSizeLimit) {
                    stats.bve.resolventsTooBig++
                    return null
                }

                resolventsToAdd.add(resolvent)

                // We also limit the number of resolvents we add per elimination
                // to prevent the algorithm from generating too many clauses.
                if (resolventsToAdd.size > bound) return null
            }
        }

        // Finally, we eliminate the variable. Notice that the removal of the
        // learnts with the eliminated variable is done outside the main loop of
        // boundedVariableElimination, and performed later. We use the
        // specialized propagate procedure to overcome that.
        assignment.markInactive(pivot)
        stats.bve.eliminatedVariables++

        // We add resolvents to the database, removing falsified literals from
        // them.
        for (resolvent in resolventsToAdd) {
            stats.bve.resolventsAdded++
            bveAttachShrunkClause(state, resolvent)?.let { return it }
            removeSubsumedBy(state, resolvent)?.let { return it }
        }

        // Finally, we remove old clauses containing the variable.
        for (clause in posOccurrences) {
            if (clause.deleted) continue
            bveMarkDeleted(state, clause)
            stats.bve.clausesResolved++
            reconstructionStack.push(clause, pivot.posLit)
        }

        for (clause in negOccurrences) {
            if (clause.deleted) continue
            bveMarkDeleted(state, clause)
            stats.bve.clausesResolved++
            reconstructionStack.push(clause, pivot.negLit)
        }

        return null
    }

    /**
     * As mentioned in the SatElite paper, when clauses form a gate circuit, we
     * don't need to add every resolvent. This function looks for OR-gates,
     * which is the gate in form `x = (a1 | a2 | ... | aK)`. This is equivalent
     * to `-x = (-a1 & -a2 & ... & -aK)` so this function also discovers
     * AND-gates when used on the negation of the pivot literal. Note that this
     * function also discovers equivalences, that is, the gates of the form
     * `x = a`.
     *
     * In clausal form, this gate is represented as a big clause, the negation
     * of `x` and all the `a1, a2, ..., aK` literals, and a bunch of binary
     * clauses between `x` and negations of `a1, a2, ..., aK` literals. This
     * function returns such clauses. `x` is [pivot].
     */
    private fun findOrGates(
        state: EliminationState,
        pivot: Lit,
    ): List<Clause>? {
        val posOccurrences = state.occurrences[pivot]
        val negOccurrences = state.occurrences[pivot.neg]
        var foundAny = false

        val gateClauses = mutableListOf<Clause>()

        // We first mark all literals which occur in binary clauses with the
        // positive pivot.
        for (i in 0 until posOccurrences.size) {
            val clause = posOccurrences[i]
            if (clause.deleted) continue
            if (clause.size != 2) continue
            val other = Lit(clause[0].inner xor clause[1].inner xor pivot.inner)
            // We use the index of the clause + 1 as the mark, because we need
            // to restore the clause from the mark later. Of course, we can't
            // use 0 as the mark.
            state.gateMarks[other.neg] = i + 1
        }

        // We then look for the "big clause"
        for (i in 0 until negOccurrences.size) {
            val clause = negOccurrences[i]
            if (clause.deleted) continue

            // If all the literals in the clause, except the negation of the
            // pivot, are marked, then we found that clause.
            if (clause.lits.all { state.gateMarks[it] != 0 || it == pivot.neg }) {
                foundAny = true
                gateClauses.add(clause)

                for (lit in clause.lits) {
                    if (lit != pivot.neg) {
                        gateClauses.add(posOccurrences[state.gateMarks[lit] - 1])
                    }
                }

                break
            }
        }

        // We then must reset the marks.
        for (i in 0 until posOccurrences.size) {
            val clause = posOccurrences[i]
            if (clause.deleted) continue
            if (clause.size != 2) continue
            val other = Lit(clause[0].inner xor clause[1].inner xor pivot.inner)
            state.gateMarks[other.neg] = 0
        }

        if (!foundAny) return null
        return gateClauses
    }

    /*
     * Given a [clause], this function removes all the clauses which are
     * subsumed by it, as well as strengthens the clause by self-subsumption.
     *
     * During the [boundedVariableElimination] procedure, we produce a lot of
     * resolvents, some of which are subsumed by other clauses. This happens a
     * lot and removing such clauses is crucial for the performance of the BVE.
     *
     * Moreover, sometimes a clause can be "almost subsumed" by another clause,
     * that is, it would have been subsumed if not the one literal in the wrong
     * phase. Consider two clauses, `x or A` and `-x or B`, and assume `A`
     * subsumes `B`. Then, by resolving the two clauses, we get `A or B`, which
     * is equivalent to `B`. In that case, we say that `-x or B` is strengthened
     * by self-subsumption using `x or A`.
     *
     * Note that strengthening can cause a clause to become a unit, in which
     * case we must propagate it, and in case of a conflict, return UNSAT.
     */
    private fun removeSubsumedBy(state: EliminationState, clause: Clause): SolveResult? {
        // This function uses multiple heuristics to speed up the process.

        // First of all, we only consider clauses which are occurrences of the
        // least occurring literal. This may cause us to miss strengthening, but
        // the performance gain is worth it.
        val leastOccurrenceLit = clause.lits.minBy { state.occurrences[it].size }

        // We mark all the literals in the clause.
        for (lit in clause.lits) state.subsumptionMarks[lit] = true

        // And iterate over all the clauses which contain the least occurring
        // literal.
        val initialSize = state.occurrences[leastOccurrenceLit].size
        outer@ for (i in 0 until initialSize) {
            val otherClause = state.occurrences[leastOccurrenceLit][i]

            if (otherClause === clause) continue
            if (otherClause.deleted) continue

            // We also only consider clauses which are at least as big as the
            // clause we are trying to subsume.
            if (otherClause.size < clause.size) continue

            // This is the mismatch used for strengthening.
            var mismatch: Lit? = null

            for (lit in otherClause.lits) {
                if (!state.subsumptionMarks[lit]) {
                    // If mismatch is already set, then we have two literals
                    // which are not in the clause we are trying to subsume.
                    // If mismatch does not occur in the clause in the
                    // other phase, then we can't strengthen.
                    if (mismatch != null || !state.subsumptionMarks[lit.neg]) {
                        continue@outer
                    }

                    mismatch = lit
                }
            }

            if (mismatch == null) {
                // Finally, if there are no mismatches, then the clause is simply
                // subsumed.
                stats.bve.clausesSubsumed++
                bveMarkDeleted(state, otherClause)
            } else if (state.subsumptionMarks[mismatch.neg]) {
                val lits = clause.lits.copy()
                lits.remove(mismatch.neg)
                // Otherwise, we can strengthen the clause.
                val strengthenedClause = Clause(lits)
                // Note that we don't reset marks here with a hope that those
                // will never be used after UNSAT anyway.
                stats.bve.clausesStrengthened++
                bveAttachShrunkClause(state, strengthenedClause)?.let { return it }
                bveMarkDeleted(state, otherClause)
            }
        }

        // We then must reset the marks.
        for (lit in clause.lits) state.subsumptionMarks[lit] = false

        return null
    }

    /**
     * The resolution procedure used by the [boundedVariableElimination].
     *
     * Given two clauses, [clause1] and [clause2], which
     * contain the same variable in opposite phases, this function returns the
     * resolvent of the two clauses, or null if the resolvent is a tautology,
     * or satisfied.
     *
     * It may return a unit clause, but it should never return an empty clause.
     */
    private fun resolve(clause1: Clause, clause2: Clause, pivot: Var): Clause? {
        require(!clause1.learnt && !clause2.learnt)
        require(!clause1.deleted && !clause2.deleted)
        val resolvent = LitVec.emptyOfCapacity(clause1.size + clause2.size - 2)

        for (lit in clause1.lits) {
            if (lit.variable == pivot) continue
            val value = assignment.value(lit)
            if (value == LBool.FALSE) continue
            if (value == LBool.TRUE) return null

            resolvent.add(lit)
        }

        for (lit in clause2.lits) {
            if (lit.variable == pivot) continue
            val value = assignment.value(lit)
            if (value == LBool.FALSE) continue
            if (value == LBool.TRUE) return null

            resolvent.add(lit)
        }

        if (sortDedupAndCheckComplimentary(resolvent)) {
            return null
        }

        return Clause(resolvent)
    }

    /**
     * This is the custom propagation procedure used by the
     * [boundedVariableElimination]. It is similar to the regular propagation
     * except it ignores clauses which contain non-active literals. This is
     * because when propagating, we may accidentally use a learnt clause which
     * will cause learning non-active variables, and since removing learnt
     * clauses is not cheap, we cannot afford to do that every elimination.
     *
     * It also removes such clauses from the watch list, since they are useless
     * anyway.
     */
    private fun bvePropagate(): Clause? {
        require(ok && assignment.decisionLevel == 0)

        var conflict: Clause? = null

        while (assignment.qhead < assignment.trail.size) {
            val lit = assignment.dequeue()

            check(value(lit) == LBool.TRUE)

            var j = 0
            val possiblyBrokenClauses = watchers[lit.neg]

            for (i in 0 until possiblyBrokenClauses.size) {
                val clause = possiblyBrokenClauses[i]
                if (clause.deleted) continue

                possiblyBrokenClauses[j++] = clause

                if (conflict != null) continue

                // This is where we ignore clauses with non-active literals.
                if (clause.lits.any { !assignment.isActive(it) }) {
                    j--
                    continue
                }

                if (clause[0].variable == lit.variable) {
                    clause.lits.swap(0, 1)
                }

                if (value(clause[0]) == LBool.TRUE) continue

                var firstNotFalse = -1
                for (ind in 2 until clause.size) {
                    if (value(clause[ind]) != LBool.FALSE) {
                        firstNotFalse = ind
                        break
                    }
                }

                if (firstNotFalse == -1 && value(clause[0]) == LBool.FALSE) {
                    conflict = clause
                } else if (firstNotFalse == -1) {
                    assignment.uncheckedEnqueue(clause[0], clause)
                } else {
                    watchers[clause[firstNotFalse]].add(clause)
                    clause.lits.swap(firstNotFalse, 1)
                    j--
                }
            }

            watchers[lit.neg].retainFirst(j)

            if (conflict != null) break
        }

        return conflict
    }

    /**
     * Add [clause] into the database and attach watchers for it.
     */
    fun attachClause(clause: Clause) {
        require(clause.size >= 2) { clause }
        check(ok)
        db.add(clause)
        watchers[clause[0]].add(clause)
        watchers[clause[1]].add(clause)
        if (!clause.fromInput) dratBuilder.addClause(clause)
    }

    /**
     * Mark [clause] for deletion. During [ClauseDatabase.reduceIfNeeded]
     * it will be removed from the database, and the watchers
     * will be detached (the latter may also happen in [propagate]).
     */
    fun markDeleted(clause: Clause) {
        check(ok)
        clause.deleted = true
        if (!clause.fromInput) dratBuilder.deleteClause(clause)
    }

    /**
     * Propagate all the literals in the trail that are not yet propagated. If
     * a conflict is found, return the clause that caused it.
     *
     * This function takes every literal on the trail that has not been
     * propagated (that is, all literals for which `qhead <= index < trail.size`)
     * and applies the unit propagation rule to it, possibly leading to deducing
     * new literals. The new literals are added to the trail, and the process is
     * repeated until no more literals can be propagated, or a conflict is found.
     *
     * @return the conflict clause if a conflict is found, or `null` if no
     * conflict occurs.
     */
    fun propagate(): Clause? {
        // check(ok)

        stats.propagations++

        var conflict: Clause? = null

        while (assignment.qhead < assignment.trail.size) {
            val lit = assignment.dequeue()

            // check(value(lit) == LBool.TRUE)

            // We use two pointers to iterate over the list of clauses, removing
            // the ones that are deleted or already satisfied. This pointer
            // points to the next position to write the kept clause.
            var j = 0
            val possiblyBrokenClauses = watchers[lit.neg]

            // Check the list of clauses watching the negation of the literal.
            // In those clauses, both of the watched literals might be false,
            // which can either lead to a conflict (all literals in clause are false),
            // unit propagation (only one unassigned literal left), or invalidation
            // of the watchers (both watchers are false, but there are others)
            for (i in 0 until possiblyBrokenClauses.size) {
                val clause = possiblyBrokenClauses[i]
                if (clause.deleted) continue

                possiblyBrokenClauses[j++] = clause

                if (conflict != null) continue

                // we are always watching the first two literals in the clause
                // this makes sure that the second watcher is lit,
                // and the first one is the other one
                if (clause[0].variable == lit.variable) {
                    clause.lits.swap(0, 1)
                }

                // if first watcher (not lit) is true then the clause is already true, skipping it
                if (value(clause[0]) == LBool.TRUE) continue

                // Index of the first literal in the clause not assigned to false
                var firstNotFalse = -1
                for (ind in 2 until clause.size) {
                    if (value(clause[ind]) != LBool.FALSE) {
                        firstNotFalse = ind
                        break
                    }
                }

                if (firstNotFalse == -1 && value(clause[0]) == LBool.FALSE) {
                    // all the literals in the clause are already assigned to false
                    conflict = clause
                } else if (firstNotFalse == -1) { // getValue(brokenClause[0]) == VarValue.UNDEFINED
                    // the only unassigned literal (which is the second watcher) in the clause must be true
                    assignment.uncheckedEnqueue(clause[0], clause)
                } else {
                    // there is at least one literal in the clause not assigned to false,
                    // so we can use it as a new first watcher instead
                    watchers[clause[firstNotFalse]].add(clause)
                    clause.lits.swap(firstNotFalse, 1)
                    j--
                }
            }

            watchers[lit.neg].retainFirst(j)

            if (conflict != null) break
        }

        return conflict
    }

    /**
     * Analyzes the conflict clause returned by [propagate]
     * and returns a new clause that can be learned.
     *
     * This function analyzes the conflict clause by walking back on
     * the trail and replacing all but one literal in the conflict clause
     * by their reasons. The learned clause is then simplified by removing
     * redundant literals.
     *
     * @param conflict the conflict clause.
     * @param minimize if true, the learned clause will be minimized by
     *                 removing literals which follow from the other literals
     *                 in the learned clause.
     * @return the learned clause.
     */
    fun analyzeConflict(conflict: Clause, minimize: Boolean = true): Clause {
        // We analyze conflict by walking back on implication graph,
        // starting with the literals in the conflict clause.
        // (Technically, the literals of the conflict are added on
        // the first iteration, and we start with nothing, but it
        // is easier to think about it this way.)
        // For every literal from the last decision level, we replace
        // that literal with its reason, until only one literal from
        // the last decision level is left. This literal is called
        // the "Unique Implication Point" (UIP).

        // Keep track of the variables we have "seen" during the analysis
        // (see implementation below for details)
        val seen = BooleanArray(assignment.numberOfVariables)

        // The list of literals of the learnt
        val learntLits = mutableListOf<Lit>()

        // How many literals from the last decision level we have seen,
        // but not yet replaced with their reasons?
        var lastLevelLitCount = 0

        // The next clause we are about to add to the cut
        var clauseToAdd = conflict

        // The index of the last literal from the last decision level,
        // not yet replaced with its reason
        var index = assignment.trail.lastIndex

        while (true) {
            db.clauseBumpActivity(clauseToAdd)

            for (lit in clauseToAdd.lits) {
                if (seen[lit.variable]) continue

                // Mark all the variables in the clause as seen, if not already
                seen[lit.variable] = true

                if (assignment.level(lit) == assignment.decisionLevel) {
                    // If the literal is from the last decision level,
                    // just count it here: we will replace it with its reason later
                    // because every literal (except lit) in its reason
                    // is before lit on the trail, and lit is already seen
                    lastLevelLitCount++
                } else {
                    // Literals from the previous decision levels are added to the learnt
                    learntLits.add(lit)
                }
            }

            // After we added all the literals from the clause to the learnt,
            // we find the next literal from the last decision level to replace
            // with its reason. We do this by walking back on the trail.
            while (!seen[assignment.trail[index].variable]) index--

            // If only one literal from the last decision level is left,
            // we have found the UIP.
            if (lastLevelLitCount == 1) break

            // Otherwise, it must be replaced with its reason on the next iteration
            lastLevelLitCount--
            val lastLevelVar = assignment.trail[index].variable
            index--
            clauseToAdd = assignment.reason(lastLevelVar)!!
        }

        // Add the UIP to the learnt in the correct phase.
        val uip = assignment.trail[index]
        learntLits.add(uip.neg)

        // Some literals in the learnt can follow from their reasons,
        // included in the learnt. We remove them here, if requested.
        if (minimize) {
            learntLits.removeAll { lit ->
                val reason = assignment.reason(lit.variable) ?: return@removeAll false
                // lit is redundant if all the literals in its reason are already seen
                // (and, therefore, included in the learnt or follow from it)
                val redundant = reason.lits.all { it == lit.neg || seen[it.variable] }
                redundant
            }
        }

        // Sort the learnt by the decision level of the literals
        // (highest level first), making sure UIP is the first literal,
        // and the second max level literal is the second.
        // This is required to have watchers work correctly during the
        // next propagate (only the first two literals are watched).
        learntLits.sortByDescending { assignment.level(it) }

        val learnt = Clause(LitVec(learntLits), learnt = true)

        // Sorting also helps to calculate the LBD of the learnt
        // without additional memory.
        learnt.lbd = 1
        for (i in 0 until learnt.size - 1) {
            if (assignment.level(learnt[i]) != assignment.level(learnt[i + 1])) {
                learnt.lbd++
            }
        }

        return learnt
    }
}

/**
 * Takes a list of literals, sorts it and removes duplicates in place,
 * then checks if the list contains a literal and its negation
 * and returns true if so.
 */
private fun sortDedupAndCheckComplimentary(lits: LitVec): Boolean {
    lits.sort()

    var i = 0
    for (j in 1 until lits.size) {
        if (lits[i] == lits[j].neg) return true
        if (lits[i] != lits[j]) {
            i++
            lits[i] = lits[j]
        }
    }

    lits.retainFirst(i + 1)

    return false
}<|MERGE_RESOLUTION|>--- conflicted
+++ resolved
@@ -253,13 +253,8 @@
      * @return The [result][SolveResult] of the solving process:
      *   [SolveResult.SAT], [SolveResult.UNSAT], or [SolveResult.UNKNOWN].
      */
-<<<<<<< HEAD
-    fun solve(currentAssumptions: List<Lit> = emptyList()): SolveResult {
+    fun solve(assumptions: List<Lit> = emptyList()): SolveResult {
         reporter.restartTimer()
-
-=======
-    fun solve(assumptions: List<Lit> = emptyList()): SolveResult {
->>>>>>> cbe6848c
         // Unfreeze assumptions from the previous solve
         for (assumption in this.assumptions) assignment.unfreeze(assumption)
         // and assign new assumptions
@@ -339,11 +334,6 @@
                 }
             }
 
-<<<<<<< HEAD
-            // Enqueue the decision literal, expect it to propagate at the next iteration.
-            assignment.uncheckedEnqueue(nextDecisionLiteral, null)
-            stats.decisions++
-=======
             // If there are no assumptions left to enqueue,
             // we make a decision on the next variable.
             if (!assignedAssumption) {
@@ -369,8 +359,8 @@
                 }
 
                 assignment.uncheckedEnqueue(nextDecisionLiteral, null)
-            }
->>>>>>> cbe6848c
+                stats.decisions++
+            }
 
             // Propagate the decision,
             // in case there is a conflict, backtrack, and repeat
