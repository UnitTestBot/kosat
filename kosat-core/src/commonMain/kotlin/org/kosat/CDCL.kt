--- conflicted
+++ resolved
@@ -122,12 +122,6 @@
         // Assignment
         assignment.addVariable()
 
-<<<<<<< HEAD
-        // Variable selection strategy
-        vsids.addVariable()
-
-=======
->>>>>>> b758a55d
         // Phase saving heuristics
         polarity.add(LBool.UNDEF)
     }
@@ -243,12 +237,7 @@
 
         // Rebuild the variable selector
         // TODO: is there a way to not rebuild the selector every solve?
-<<<<<<< HEAD
-        vsids.build(db.clauses)
-
-=======
-        vsids.build(assignment.numberOfVariables, db.clauses)
->>>>>>> b758a55d
+        vsids.build(assignment.numberOfVariables,db.clauses)
         preprocess()?.let { return it }
 
         return search()
@@ -311,14 +300,6 @@
 
                 // Use the phase from the search before, if possible (so-called "Phase Saving")
                 val nextDecisionLiteral = when (polarity[nextDecisionVariable]) {
-<<<<<<< HEAD
-                    LBool.UNDEF -> {
-                        // If the polarity is undefined, we can choose it freely.
-                        // We choose the positive literal.
-                        nextDecisionVariable.posLit
-                    }
-=======
->>>>>>> b758a55d
                     LBool.TRUE -> {
                         // If we remember that the last chosen polarity was positive,
                         // we choose the positive literal.
@@ -329,14 +310,11 @@
                         // we choose the negative literal.
                         nextDecisionVariable.negLit
                     }
-<<<<<<< HEAD
-=======
                     else -> {
                         // If the polarity is undefined, we can choose it freely.
                         // We choose the positive literal.
                         nextDecisionVariable.posLit
                     }
->>>>>>> b758a55d
                 }
 
                 assignment.uncheckedEnqueue(nextDecisionLiteral, null)
@@ -389,10 +367,6 @@
                 db.clauseBumpActivity(learnt)
             }
 
-<<<<<<< HEAD
-=======
-            // Update the heuristics
->>>>>>> b758a55d
             vsids.bump(learnt)
             db.clauseDecayActivity()
 
@@ -607,11 +581,7 @@
         // Total number of literals substituted
         var totalSubstituted = 0
 
-<<<<<<< HEAD
         val recursionLimit = 1000
-=======
-        val recursionLimit = 5000
->>>>>>> b758a55d
 
         // Tarjan's algorithm, returns the lowest number of all reachable nodes
         // from the given node, or null if the node is in a cycle with the
@@ -627,7 +597,6 @@
             num[v] = counter
             var lowest = counter
 
-<<<<<<< HEAD
             if (recursionDepthLeft != 0) {
                 for (u in binaryImplicationsFrom(v)) {
                     if (marks[u] == markUnvisited) {
@@ -636,18 +605,6 @@
                     } else if (marks[u] != markProcessed) {
                         lowest = min(lowest, num[u])
                     }
-=======
-            if (recursionDepthLeft == 0) {
-                return counter
-            }
-
-            for (u in binaryImplicationsFrom(v)) {
-                if (marks[u] == markUnvisited) {
-                    val otherLowest = dfs(u, recursionDepthLeft - 1) ?: return null
-                    lowest = min(otherLowest, lowest)
-                } else if (marks[u] != markProcessed) {
-                    lowest = min(lowest, num[u])
->>>>>>> b758a55d
                 }
             }
 
@@ -1868,11 +1825,7 @@
     fun propagate(): Clause? {
         // check(ok)
 
-<<<<<<< HEAD
         val startQhead = assignment.qhead
-=======
-        stats.propagations++
->>>>>>> b758a55d
 
         var conflict: Clause? = null
 
@@ -1880,7 +1833,6 @@
             val lit = assignment.dequeue()
 
             // check(value(lit) == LBool.TRUE)
-<<<<<<< HEAD
 
             // We use two pointers to iterate over the list of clauses, removing
             // the ones that are deleted or already satisfied. This pointer
@@ -1888,15 +1840,6 @@
             var j = 0
             val possiblyBrokenClauses = watchers[lit.neg]
 
-=======
-
-            // We use two pointers to iterate over the list of clauses, removing
-            // the ones that are deleted or already satisfied. This pointer
-            // points to the next position to write the kept clause.
-            var j = 0
-            val possiblyBrokenClauses = watchers[lit.neg]
-
->>>>>>> b758a55d
             // Check the list of clauses watching the negation of the literal.
             // In those clauses, both of the watched literals might be false,
             // which can either lead to a conflict (all literals in clause are false),
