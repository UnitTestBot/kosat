package org.kosat

import okio.blackholeSink
import okio.buffer
import org.kosat.cnf.CNF
import kotlin.math.min

/**
 * CDCL (Conflict-Driven Clause Learning) solver instance
 * for solving Boolean satisfiability (SAT) problem.
 */
class CDCL {
    /**
     * Clause database.
     */
    val db: ClauseDatabase = ClauseDatabase(this)

    /**
     * Assignment.
     */
    val assignment: Assignment = Assignment(this)

    /**
     * DRAT proof builder. Can be used to generate DRAT proofs,
     * but disabled by default. It is intentionally made public
     * variable.
     */
    var dratBuilder: AbstractDratBuilder = NoOpDratBuilder()

    /**
     * Overall statistics of the solver.
     * @see Stats
     */
    val stats: Stats = Stats()

    /**
     * An optional reporter, which can be used to report
     * certain events and indicate solver progress to the user.
     */
    var reporter: Reporter = Reporter(blackholeSink().buffer())

    /**
     * Can solver perform the search? This becomes false if given constraints
     * cause unsatisfiability in some way.
     */
    var ok = true

    /**
     * Two-watched literals heuristic.
     *
     * `i`-th element of this list is the set of clauses watched by variable `i`.
     */
    val watchers: MutableList<MutableList<Clause>> = mutableListOf()

    /**
     * The reconstruction stack, used to restore the solver state
     * before adding new clauses or assumptions incrementally and
     * to reconstruct the model after solving.
     *
     * @see getModel
     * @see ReconstructionStack
     */
    val reconstructionStack: ReconstructionStack = ReconstructionStack()

    /**
     * The maximum amount of probes expected to be returned
     * by [generateProbes].
     *
     * @see [failedLiteralProbing]
     */
    private val flpMaxProbes = 1000

    /**
     * Amount of [equivalentLiteralSubstitution] rounds before and after
     * [failedLiteralProbing] to perform.
     */
    private val elsRounds = 5

    private val bveConfig = object {
        val varsLimit = Int.MAX_VALUE
        // val relativeEfficiencyThreshold = 0.5
        // val minimumVarsToTry = 30
        val resolventSizeLimit = 16
        val maxVarScore = 1600
        var maxNewResolventsPerElimination = 16
        val varScoreSumWeight = -1.0
        val varScoreProdWeight = 1.0
    }

    /**
     * The branching heuristic, used to choose the next decision variable.
     */
    val variableSelector: VariableSelector = VSIDS(assignment.numberOfVariables)

    /**
     * The restart strategy, used to decide when to restart the search.
     * @see [solve]
     */
    private val restarter = Restarter(this)

    /**
     * A list of clauses which were added since the last call to [solve].
     */
    private val newClauses = mutableListOf<Clause>()

    /**
     * Create a new solver instance with no clauses.
     */
    constructor() : this(mutableListOf<Clause>())

    /**
     * Create a new solver instance with given clauses.
     *
     * @param initialClauses the initial clauses.
     * @param initialVarsNumber the number of variables in the problem, if known.
     *        Can help to avoid resizing of internal data structures.
     */
    constructor(
        initialClauses: Iterable<Clause>,
        initialVarsNumber: Int = 0,
    ) {
        while (assignment.numberOfVariables < initialVarsNumber) {
            newVariable()
        }

        initialClauses.forEach { newClause(it) }
        polarity = MutableList(assignment.numberOfVariables) { LBool.UNDEF }
    }

    constructor(cnf: CNF) : this(cnf.clauses.map { Clause.fromDimacs(it) }, cnf.numVars)

    /**
     * Allocate a new variable in the solver.
     *
     * The [newClause] technically adds variables automatically,
     * but sometimes not all variables have to be mentioned in the clauses.
     */
    fun newVariable() {
        // Watch
        watchers.add(mutableListOf())
        watchers.add(mutableListOf())

        // Assignment
        assignment.addVariable()

        // Variable selection strategy
        variableSelector.addVariable()

        // Phase saving heuristics
        polarity.add(LBool.UNDEF)
    }

    /**
     * Return a value of the given literal, assuming it is not substituted.
     * It is a shortcut for [Assignment.value].
     *
     * @see Assignment.value
     */
    fun value(lit: Lit): LBool {
        return assignment.value(lit)
    }

    /**
     * Add a new clause to the solver.
     */
    fun newClause(clause: Clause) {
        // Return early when already UNSAT
        if (!ok) return

        // Add not mentioned variables from the new clause
        val maxVar = clause.lits.maxOfOrNull { it.variable.index } ?: 0
        while (assignment.numberOfVariables < maxVar) {
            newVariable()
        }

        // Remove falsified literals from the new clause
        clause.lits.removeAll {
            assignment.isActive(it) && assignment.value(it) == LBool.FALSE
        }

        // If the clause contains complementary literals, ignore it as useless.
        if (sortDedupAndCheckComplimentary(clause.lits)) return

        newClauses.add(clause)
        clause.fromInput = true

        when (clause.size) {
            // Empty clause is an immediate UNSAT
            0 -> finishWithUnsat()

            // Enqueue the literal from a unit clauses.
            1 -> {
                // Note that this enqueue can't cause a conflict
                // because if the negation of the literal is in the clause,
                // it is already removed above.
                check(assignment.value(clause[0]) != LBool.FALSE)

                if (assignment.value(clause[0]) == LBool.UNDEF) {
                    assignment.uncheckedEnqueue(clause[0], null)
                }
            }

            // Clauses of size >2 are added to the database.
            else -> attachClause(clause)
        }
    }

    fun backtrack(level: Int) {
        while (assignment.trail.size > 0 && assignment.level(assignment.trail.last().variable) > level) {
            val lit = assignment.trail.removeLast()
            val v = lit.variable
            polarity[v] = assignment.value(v)
            assignment.unassign(v)
            variableSelector.backTrack(v)
        }

        check(assignment.qhead >= assignment.trail.size)
        assignment.qhead = assignment.trail.size
        assignment.decisionLevel = level
    }

    /**
     * Used for phase saving heuristic. Memorizes the polarity of
     * the given variable when it was last assigned, but reset during backtracking.
     */
    var polarity: MutableList<LBool> = mutableListOf()

    /**
     * The assumptions given to an incremental solver.
     */
    private var assumptions: LitVec = LitVec()

    /**
     * Solves the CNF problem using the CDCL algorithm.
     *
     * @return The [result][SolveResult] of the solving process:
     *   [SolveResult.SAT], [SolveResult.UNSAT], or [SolveResult.UNKNOWN].
     */
<<<<<<< HEAD
    fun solve(assumptions: List<Lit> = emptyList()): SolveResult {
=======
    fun solve(currentAssumptions: List<Lit> = emptyList()): SolveResult {
        reporter.restartTimer()

>>>>>>> 0e307b7b
        // Unfreeze assumptions from the previous solve
        for (assumption in this.assumptions) assignment.unfreeze(assumption)
        // and assign new assumptions
        this.assumptions = LitVec(assumptions)

        // If given clauses are already cause UNSAT, no need to do anything
        if (!ok) return finishWithUnsat()

        // Check if the assumptions are trivially unsatisfiable
        if (sortDedupAndCheckComplimentary(this.assumptions)) return finishWithAssumptionsUnsat()

        // Clean up from the previous solve
        if (assignment.decisionLevel > 0) backtrack(0)
        cachedModel = null
        reconstructionStack.restore(this, newClauses, this.assumptions)
        for (assumption in this.assumptions) assignment.freeze(assumption)
        newClauses.clear()

        // Check for an immediate level 0 conflict
        propagate()?.let { return finishWithUnsat() }

        // Rebuild the variable selector
        // TODO: is there a way to not rebuild the selector every solve?
        variableSelector.build(db.clauses)

        // Enqueue the assumptions in the selector
        variableSelector.initAssumptions(this.assumptions)

        preprocess()?.let { return it }

        return search()
    }

    /**
     * The main CDCL search loop.
     *
     * @return the result of the search.
     */
    fun search(): SolveResult {
        while (true) {
            check(assignment.qhead == assignment.trail.size)

            // Check if all variables are assigned, indicating satisfiability,
            // (unless assumptions are falsified)
            if (assignment.trail.size == assignment.numberOfActiveVariables) {
                return finishWithSatIfAssumptionsOk()
            }

            // At this point, the state of the solver is predictable and coherent,
            // the trail is propagated, the clauses are satisfied,
            // it is safe to backtrack, make a decision, remove or add clauses, etc.
            // We use this opportunity to do some "maintenance".
            // For example, it is safe to shrink clauses
            // (by removing the falsified literals from them),
            // because it won't cause a clause becoming empty or unit.

            db.reduceIfNeeded()
            restarter.restartIfNeeded()

            check(assignment.qhead == assignment.trail.size)

            // And after that, we are ready to make a decision.
            assignment.newDecisionLevel()
            var nextDecisionLiteral = variableSelector.nextDecision(assignment)

            // We always choose the assumption literals first, then the rest.
            // If there are no non-assumed literals left, the problem is
            // UNSAT under given assumptions.
            nextDecisionLiteral ?: return finishWithAssumptionsUnsat()

            // TODO: currently, to check if the literal is assumed or guessed, we check
            //       the decision level. This is not precise (some assumptions can be deduced)
            //       and error-prone.
            // Use the phase from the search before, if possible (so called "Phase Saving")
            if (assignment.decisionLevel > assumptions.size && polarity[nextDecisionLiteral.variable] == LBool.FALSE) {
                nextDecisionLiteral = nextDecisionLiteral.neg
            }

            // Enqueue the decision literal, expect it to propagate at the next iteration.
            assignment.uncheckedEnqueue(nextDecisionLiteral, null)
            stats.decisions++

            // Propagate the decision,
            // in case there is a conflict, backtrack, and repeat
            // (until the conflict is resolved).
            val shouldContinue = propagateAnalyzeBacktrack()

            // If the conflict on level 0 is reached, the problem is UNSAT.
            if (!shouldContinue) return finishWithUnsat()
        }
    }

    /**
     * [propagate]. If the conflict is found, [analyzeConflict], [backtrack],
     * and with the literal learned from the conflict, repeat the process.
     *
     * If level 0 conflict is eventually found, return false
     * (setting the solver in UNSAT state is left to the caller).
     * Otherwise, if no conflict is found and the decision has to be made,
     * return true.
     */
    private fun propagateAnalyzeBacktrack(): Boolean {
        while (true) {
            val conflict = propagate() ?: return true
            stats.conflicts++

            // If there is a conflict on level 0, the problem is UNSAT
            if (assignment.decisionLevel == 0) return false

            // Construct a new clause by analyzing conflict
            val learnt = analyzeConflict(conflict)

            // Return to decision level where learnt would be propagated
            val level = if (learnt.size > 1) assignment.level(learnt[1].variable) else 0
            backtrack(level)

            // Attach learnt to the solver
            if (learnt.size == 1) {
                assignment.uncheckedEnqueue(learnt[0], null)
            } else {
                attachClause(learnt)
                // Failure Driven Assertion: at level we backtracked to,
                // the learnt will be propagated and will result in a literal
                // added to the trail. We do that here.
                assignment.uncheckedEnqueue(learnt[0], learnt)
                db.clauseBumpActivity(learnt)
            }

            // Update the heuristics
            variableSelector.update(learnt)
            db.clauseDecayActivity()

            restarter.numberOfConflictsAfterRestart++
        }
    }

    /**
     * Finish solving with UNSAT (without considering assumptions),
     * mark the solver as not ok, add empty clause to the DRAT proof,
     * flush the proof and return [SolveResult.UNSAT].
     */
    fun finishWithUnsat(): SolveResult {
        ok = false
        dratBuilder.addEmptyClauseAndFlush()
        return SolveResult.UNSAT
    }

    /**
     * Finish solving due to unsatisfiability under assumptions.
     * Solver will still be able to perform search after this.
     */
    private fun finishWithAssumptionsUnsat(): SolveResult {
        return SolveResult.UNSAT
    }

    /**
     * Finish solving with SAT and check if all assumptions are satisfied.
     * If not, return [SolveResult.UNSAT] due to assumptions being impossible
     * to satisfy, otherwise return [SolveResult.SAT].
     */
    fun finishWithSatIfAssumptionsOk(): SolveResult {
        for (assumption in assumptions) {
            if (value(assumption) == LBool.FALSE) {
                return finishWithAssumptionsUnsat()
            }
        }

        dratBuilder.flush()
        return SolveResult.SAT
    }

    /**
     * Since returning the model is a potentially expensive operation, we cache
     * the result of the first call to [getModel] and return the cached value
     * on subsequent calls. This is reset in [solve].
     */
    private var cachedModel: List<Boolean>? = null

    /**
     * Return the assignment of variables. This function is meant to be used
     * when the solver returns [SolveResult.SAT] after a call to [solve].
     */
    fun getModel(): List<Boolean> {
        if (cachedModel != null) return cachedModel!!

        cachedModel = reconstructionStack.reconstruct(assignment)

        return cachedModel!!
    }

    /**
     * Preprocessing is ran before the main loop of the solver,
     * allowing to spend some time simplifying the problem
     * in exchange for a possibly faster solving time.
     *
     * @return if the solution is conclusive after preprocessing,
     * return the model, otherwise return null
     */
    fun preprocess(): SolveResult? {
        require(assignment.decisionLevel == 0)
        require(assignment.qhead == assignment.trail.size)

        dratBuilder.addComment("Preprocessing")

        dratBuilder.addComment("Preprocessing: Equivalent literal substitution")

        // Running ELS before FLP helps to get more binary clauses
        // and remove cycles in the binary implication graph
        // to make probes for FLP more effective
        equivalentLiteralSubstitutionRounds()?.let { return it }

        dratBuilder.addComment("Preprocessing: Failed literal probing")

        failedLiteralProbing()?.let { return it }

        dratBuilder.addComment("Preprocessing: Equivalent literal substitution (post FLP)")

        // After FLP we might have gotten new binary clauses
        // though hyper-binary resolution, so we run ELS again
        // to substitute literals that are now equivalent
        equivalentLiteralSubstitutionRounds()?.let { return it }

        boundedVariableElimination()?.let { return it }

        // Without this, we might let the solver propagate nothing
        // and make a decision after all values are set.
        if (assignment.trail.size == assignment.numberOfVariables) {
            return finishWithSatIfAssumptionsOk()
        }

        dratBuilder.addComment("Post-Preprocessing cleanup")

        // Remove satisfied clauses and shrink the clauses by
        // removing falsified literals
        db.simplify()

        // Remove deleted clauses which may have occurred during preprocessing
        db.removeDeleted()

        dratBuilder.addComment("Finished preprocessing")

        return null
    }

    /**
     * Returns the list of literals that are directly implied by
     * the given literal though binary clauses.
     *
     * @see equivalentLiteralSubstitution
     */
    private fun binaryImplicationsFrom(lit: Lit): LitVec {
        check(value(lit) == LBool.UNDEF)
        val implied = LitVec()

        for (watched in watchers[lit.neg]) {
            if (watched.deleted) continue
            if (watched.size != 2) continue

            val other = Lit(watched[0].inner xor watched[1].inner xor lit.neg.inner)

            check(value(other) != LBool.FALSE)
            if (value(other) != LBool.UNDEF) continue
            implied.add(other)
        }

        return implied
    }

    /**
     * Performs multiple rounds of [equivalentLiteralSubstitution].
     *
     * This is because ELS can be used to derive new binary clauses,
     * which in turn can be used to derive new ELS substitutions.
     */
    private fun equivalentLiteralSubstitutionRounds(): SolveResult? {
        // This simplify helps to increase the number of binary clauses
        // and allows to not think about assigned literals in ELS itself.
        db.simplify()

        for (i in 0 until elsRounds) {
            equivalentLiteralSubstitution()?.let { return it }
        }

        // We must update assumptions after ELS, because it can
        // substitute literals in assumptions, and even derive UNSAT.
        if (sortDedupAndCheckComplimentary(assumptions)) {
            return finishWithAssumptionsUnsat()
        }

        variableSelector.initAssumptions(assumptions)

        return null
    }

    /**
     * Equivalent Literal Substitution (ELS) is a preprocessing technique
     * that tries to find literals that are equivalent to each other.
     *
     * Consider clauses (-1, -2), (2, 3) and (-3, 1). In every satisfying
     * assignment, 1 is equal to -2, and -2 is equal to 3. This means that
     * we can substitute, for example, -2 and 3 with 1 in every clause,
     * and the problem will generally remain the same.
     *
     * This function tries to find such literals and substitute them. To do
     * this, it searches for strongly connected components in the binary
     * implication graph, selects one representative literal from each
     * component, and substitutes all other literals in the component with
     * the representative.
     */
    private fun equivalentLiteralSubstitution(): SolveResult? {
        require(assignment.decisionLevel == 0)

        reporter.report("Equivalent Literal Substitution round", stats)
        stats.els.rounds++

        // To find strongly connected components, we use Tarjan's algorithm.
        // https://en.wikipedia.org/wiki/Tarjan%27s_strongly_connected_components_algorithm

        // Indicates that the literal is not visited yet
        val markUnvisited = 0
        // Indicates that the literal is in the stack (from Tarjan's algorithm)
        val markInStack = 1
        // Indicates that the literal got in the strongly connected component
        // after stack unwinding, but not substituted yet
        val markInScc = 2
        // Indicates that the literal is processed, and possibly substituted
        val markProcessed = 3

        // Marks for each literal, as above
        val marks = MutableList(assignment.numberOfVariables * 2) { markUnvisited }
        // Tarjan's algorithm counter per literal
        val num = MutableList(assignment.numberOfVariables * 2) { 0 }
        var counter = 0

        // Stack for Tarjan's algorithm
        val stack = mutableListOf<Lit>()

        // The representative literal for each variable.
        // Same for every literal in the SCC.
        val representatives = MutableList<Lit?>(assignment.numberOfVariables) { null }

        // Total number of literals substituted
        var totalSubstituted = 0

        // Tarjan's algorithm, returns the lowest number of all reachable nodes
        // from the given node, or null if the node is in a cycle with the
        // negation of itself, and the problem is UNSAT
        fun dfs(v: Lit): Int? {
            check(value(v) == LBool.UNDEF)
            check(marks[v] == 0)

            marks[v] = markInStack
            stack.add(v)

            counter++
            num[v] = counter
            var lowest = counter

            for (u in binaryImplicationsFrom(v)) {
                if (marks[u] == markUnvisited) {
                    val otherLowest = dfs(u) ?: return null
                    lowest = min(otherLowest, lowest)
                } else if (marks[u] != markProcessed) {
                    lowest = min(lowest, num[u])
                }
            }

            if (lowest == num[v]) {
                val scc = mutableListOf<Lit>()
                while (true) {
                    val u = stack.removeLast()
                    marks[u] = markInScc
                    scc.add(u)
                    if (u == v) {
                        // We can choose any literal from the SCC as a
                        // representative. We cannot substitute frozen literals,
                        // so we prioritize them as representatives. Moreover,
                        // there might be a problem with assigning different
                        // literals to the same variable, if DFS visits the same
                        // variable twice, so among all literals we choose the
                        // one with the smallest index.
                        var minFrozen = Int.MAX_VALUE
                        var minLit = Int.MAX_VALUE

                        for (w in scc) {
                            // If two complementary literals are in the same SCC,
                            // the problem is UNSAT
                            if (marks[w.neg] == markInScc) {
                                dratBuilder.addComment(
                                    "Discovered UNSAT due to complement literals being in the same SCC"
                                )
                                // Adding unit clauses is required for the proof
                                dratBuilder.addClause(Clause(LitVec.of(w)))
                                dratBuilder.addClause(Clause(LitVec.of(w.neg)))
                                return null
                            }
                            marks[w] = markProcessed

                            minLit = min(minLit, w.inner)
                            if (assignment.isFrozen(w)) {
                                minFrozen = min(minFrozen, w.inner)
                            }
                        }

                        val repr = if (minFrozen != Int.MAX_VALUE) Lit(minFrozen) else Lit(minLit)

                        for (w in scc) {
                            if (w != repr && !assignment.isFrozen(w)) {
                                representatives[w.variable] = repr xor w.isNeg
                            }
                        }
                        // Note that there is no need to add clauses to the proof
                        totalSubstituted += scc.size - 1
                        break
                    }
                }
            }

            return lowest
        }

        // We perform substitution for all reachable SCCs from every positive
        // literal. There is no need to do it for negative literals, because
        // those will just produce the same substitutions (the binary
        // implication graph is symmetrical), and we are likely to visit both
        // positive and negative literals anyway.
        for (varIndex in 0 until assignment.numberOfVariables) {
            val variable = Var(varIndex)
            val lit = variable.posLit

            if (
                !assignment.isActive(variable) ||
                (marks[lit] != markUnvisited || marks[lit.neg] != markUnvisited) ||
                value(lit) != LBool.UNDEF
            ) continue

            dfs(lit) ?: return finishWithUnsat()
        }

        if (totalSubstituted == 0) return null

        // Mark all substituted variables as inactive and memorize the substitution
        // in the reconstruction stack
        for (varIndex in 0 until assignment.numberOfVariables) {
            val v = Var(varIndex)
            if (representatives[v] == null) continue
            assignment.markInactive(v)
            reconstructionStack.pushSubstitution(representatives[v]!!, v.posLit)
            stats.els.substitutions++
        }

        // Replace clauses which might have simplified due to substitution
        for (clause in db.clauses + db.learnts) {
            if (clause.deleted) continue

            val willChange = clause.lits.any { representatives[it.variable] != null }
            if (!willChange) continue

            val newLits = LitVec(clause.lits.map { representatives[it.variable]?.xor(it.isNeg) ?: it })
            val containsComplementary = sortDedupAndCheckComplimentary(newLits)
            // Note that clause cannot become empty,
            // however, it can contain complementary literals.
            // We simply remove such clauses.
            if (!containsComplementary) {
                val newClause = Clause(newLits, clause.learnt)
                if (newClause.size == 1) {
                    check(assignment.enqueue(newClause[0], null))
                } else {
                    attachClause(newClause)
                }
            }

            markDeleted(clause)
        }

        // Propagate all the new unit clauses which might have been discovered.
        propagate()?.let { return finishWithUnsat() }

        return null
    }

    /**
     * Literal probing is only useful if the probe can
     * lead to derivation of something by itself. We can
     * generate list of possibly useful probes ahead of time.
     *
     *  @return list of literals to try probing with
     */
    private fun generateProbes(): LitVec {
        val probes = mutableSetOf<Lit>()

        for (clause in db.clauses) {
            if (clause.deleted) continue
            if (clause.size == 2) continue

            // (A | B) <==> (-A -> B) <==> (-B -> A)
            // Both -A and -B can be used as probes, there is little need
            // to choose both, however.
            val (a, b) = clause.lits
            probes.add(if (a.inner < b.inner) a.neg else b.neg)
        }

        // Remove probes that follow from binary clauses,
        // leaving only roots of the binary implication graph
        for (clause in db.clauses) {
            if (clause.deleted) continue
            if (clause.size != 2) continue

            val (a, b) = clause.lits
            probes.remove(a)
            probes.remove(b)
        }

        return LitVec(probes.take(flpMaxProbes))
    }

    /**
     * Try to propagate each probe and see if it leads to
     * deduction of new binary clauses, or maybe even a
     * conflict.
     *
     * Consider clauses (-1, 2), (-1, -2, 3), and a probe 1.
     * By propagating 1, we can derive 2, which in turn
     * allows us to derive 3. This means that we can add
     * a new binary clause (-1, 3) to the problem. There are
     * other mechanisms that can derive this clause, but
     * probing is one of them.
     *
     * Now, this new added clause can be set as [VarState.reason]
     * of variable 3. In fact, every time we enqueue a literal,
     * we can guarantee that its reason is binary. That binary
     * clause, if new, is the result of Hyper-binary Resolution
     * (see `[hyperBinaryResolve]`) of the old non-binary clause
     * and reasons of literals on the trail.
     */
    private fun failedLiteralProbing(): SolveResult? {
        require(assignment.decisionLevel == 0)

        reporter.report("Failed Literal Probing", stats)
        stats.flp.rounds++

        val probesToTry = generateProbes()

        for (probe in probesToTry) {
            stats.flp.probes++

            // If we know that the probe is already assigned, skip it
            if (assignment.value(probe) != LBool.UNDEF) {
                continue
            }

            check(assignment.trail.size == assignment.qhead)

            assignment.decisionLevel++
            assignment.uncheckedEnqueue(probe, null)
            val conflict = propagateProbeAndLearnBinary()
            backtrack(0)

            if (conflict != null) {
                stats.flp.probesFailed++

                if (!assignment.enqueue(probe.neg, null)) {
                    return finishWithUnsat()
                }

                // Can we learn more while we are at level 0?
                propagate()?.let {
                    return finishWithUnsat()
                }
            }
        }

        return null
    }

    /**
     * A specialized version of [propagate] for [failedLiteralProbing].
     *
     * It tries to learn new binary clauses while propagating literals implied
     * by the probe. During the propagation, this function aggressively
     * prioritizes binary clauses, so that we don't learn too many redundant
     * ones. Other than that, it is the copy-paste of [propagate].
     *
     * Every time we have to propagate a non-binary clause, we perform a
     * [hyperBinaryResolve] and generate a new binary clause from it, which we
     * then assign as a reason for the deduced literal.
     */
    private fun propagateProbeAndLearnBinary(): Clause? {
        require(assignment.decisionLevel == 1)
        assignment.qheadBinaryOnly = assignment.qhead

        var conflict: Clause? = null

        // First, only try binary clauses
        propagateOnlyBinary()?.let { return it }

        while (assignment.qhead < assignment.trail.size) {
            val lit = assignment.trail[assignment.qhead++]

            // Unlike how in normal propagate we only remove clauses from watch
            // lists, here we can also add new binary clauses, so using two
            // pointers is not the easiest option here.
            val clausesToKeep = mutableListOf<Clause>()

            // Iterating with indexes to prevent ConcurrentModificationException
            // when adding new binary clauses. This is ok because any new clause
            // follows from other watched clause anyway.
            val initialWatchesSize = watchers[lit.neg].size
            for (watchedClauseIndex in 0 until initialWatchesSize) {
                val clause = watchers[lit.neg][watchedClauseIndex]
                if (clause.deleted) continue

                clausesToKeep.add(clause)

                // already used
                if (clause.size == 2) continue
                if (conflict != null) continue

                if (clause[0].variable == lit.variable) {
                    clause.lits.swap(0, 1)
                }

                if (value(clause[0]) == LBool.TRUE) continue

                var firstNotFalse = -1
                for (ind in 2 until clause.size) {
                    if (value(clause[ind]) != LBool.FALSE) {
                        firstNotFalse = ind
                        break
                    }
                }

                if (firstNotFalse == -1 && value(clause[0]) == LBool.FALSE) {
                    conflict = clause
                } else if (firstNotFalse == -1) {
                    // we deduced this literal from a non-binary clause,
                    // so we can learn a new clause
                    var newBinary = hyperBinaryResolve(clause)

                    // Check that lit in either at index 0 of the clause and negated,
                    // or not in the clause at all.
                    check(
                        newBinary[0] == lit.neg ||
                            lit.variable != newBinary[0].variable && lit.variable != newBinary[1].variable
                    )

                    // The new clause may subsume the old one, rendering it useless
                    if (newBinary[0] in clause.lits) {
                        // We don't need to keep the clause in the watcher list
                        clausesToKeep.removeLast()
                        newBinary = newBinary.copy(learnt = clause.learnt)
                        attachClause(newBinary)
                        markDeleted(clause)
                    } else {
                        // If not, simply add the new clause
                        attachClause(newBinary)
                    }

                    stats.flp.hbrResolvents++

                    // Make sure watch is not overwritten at the end of the loop
                    if (lit.neg == newBinary[0]) clausesToKeep.add(newBinary)

                    assignment.uncheckedEnqueue(clause[0], newBinary)
                    // again, we try to only use binary clauses first
                    propagateOnlyBinary()?.let { conflict = it }
                } else {
                    watchers[clause[firstNotFalse]].add(clause)
                    clause.lits.swap(firstNotFalse, 1)
                    clausesToKeep.removeLast()
                }
            }

            watchers[lit.neg] = clausesToKeep

            if (conflict != null) break
        }

        return conflict
    }

    /**
     * Used in [propagateProbeAndLearnBinary] to only propagate using
     * binary clauses. It uses a separate queue pointer ([Assignment.qheadBinaryOnly]).
     */
    private fun propagateOnlyBinary(): Clause? {
        require(assignment.qheadBinaryOnly >= assignment.qhead)

        while (assignment.qheadBinaryOnly < assignment.trail.size) {
            val lit = assignment.trail[assignment.qheadBinaryOnly++]

            check(value(lit) == LBool.TRUE)

            for (clause in watchers[lit.neg]) {
                if (clause.deleted) continue
                if (clause.size != 2) continue

                val other = Lit(clause[0].inner xor clause[1].inner xor lit.neg.inner)

                when (value(other)) {
                    // if the other literal is true, the
                    // clause is already satisfied
                    LBool.TRUE -> continue
                    // both literals are false, there is a conflict
                    LBool.FALSE -> {
                        // at this point, it does not matter how the conflict
                        // was discovered, the caller won't do anything after
                        // this anyway, but we still need to backtrack somehow,
                        // starting from this literal:
                        assignment.qhead = assignment.qheadBinaryOnly
                        return clause
                    }
                    // the other literal is unassigned
                    LBool.UNDEF -> assignment.uncheckedEnqueue(other, clause)
                }
            }
        }

        return null
    }

    /**
     * Hyper binary resolution for [failedLiteralProbing]. This is used to
     * produce new, most efficient binary clauses in the FLP.
     *
     * The problem it is trying to solve is the following: during the
     * [failedLiteralProbing], we deduced a literal from a non-binary clause.
     * However, since the only decision literal on the trail is the probe,
     * we know that this clause can be simplified to a binary clause:
     * it is the implication from the probe to the deduced literal.
     *
     * This may not be the most "efficient" binary clause, however.
     * For example, consider clauses (-1, 2), (-2, 3), (-2, -3, 4).
     * ```
     * 1 --> 2 --> 3 --> 4
     *       |___________^
     * ```
     * We can add clause (-1, 4), but it is not the most "efficient" one.
     * Instead, we can add (-2, 4). That way (-1, 4) follows from (-1, 2)
     * and (-2, 4) through resolution anyway, potentially saving us some
     * search tree space, since, having 2, we can now deduce 4 faster.
     *
     * The antecedent of the implication is the *lowest common ancestor*
     * of the negation of all false literals in the clause in the
     * implication tree (reminder: during probing, the reason for every
     * literal in binary). This function finds this LCA, and produces
     * a binary clause of the form (-LCA, deduced literal).
     *
     * This clause is called a "Hyper-binary Resolvent", because it is
     * the resolution of the non-binary clause with the implications from
     * LCA to the negation of a literal in the clause. Only running HBR
     * during probing is introduced by PrecoSAT, and based on the fact
     * that most of the hyper-binary resolvents were generated during
     * probing on decision level 1 anyhow. (according to CaDiCaL docs)
     *
     * This function assumes that the first literal in the clause is the
     * only unassigned literal yet.
     *
     * @see failedLiteralProbing
     */
    private fun hyperBinaryResolve(clause: Clause): Clause {
        require(assignment.decisionLevel == 1)
        require(clause.size > 2)
        require(value(clause[0]) == LBool.UNDEF)

        // On level 1, the literals on the trail form a binary implication tree.
        // Therefore, the negation of all literal (on level > 0) in the clause
        // has a unique **lowest common ancestor**, commonly denoted as LCA.
        var lca: Lit? = null

        // Iteration of this look finds the LCA of
        // (ancestor, clause[otherLitIndex].neg)
        root@ for (otherLitIndex in 1 until clause.size) {
            var lit = clause[otherLitIndex].neg
            if (assignment.level(lit.variable) == 0) continue

            if (lca == null) lca = lit

            while (lca != lit) {
                val lcaVar = lca!!.variable
                val litVar = lit.variable

                // If any of the reasons is null, it means that the literal
                // is the probe itself, in the root of the implication tree.
                // In this case, we reached the root of the tree.
                if (assignment.reason(lcaVar) == null) {
                    break@root
                }

                if (assignment.reason(litVar) == null) {
                    lca = lit
                    break@root
                }

                // To find the LCA, we repeatedly (in this while)
                // go up the tree from the literal with the larger
                // index on the trail (this literal is deeper)
                if (assignment.trailIndex(lcaVar) > assignment.trailIndex(litVar)) {
                    check(assignment.reason(lcaVar)!!.size == 2)
                    val (a, b) = assignment.reason(lcaVar)!!.lits
                    lca = Lit(lca.inner xor a.inner xor b.inner).neg
                } else {
                    check(assignment.reason(litVar)!!.size == 2)
                    val (a, b) = assignment.reason(litVar)!!.lits
                    lit = Lit(lit.inner xor a.inner xor b.inner).neg
                }
            }
        }

        requireNotNull(lca)
        return Clause(LitVec.of(lca.neg, clause[0]), true)
    }

    /**
     * Priority queue for variables, used in [boundedVariableElimination].
     * It is a min-heap, where the key is the score of the variable
     * obtained by [bveVariableScore].
     */
    class VariableMinPriorityQueue(var size: Int) {
        private val keys: DoubleArray = DoubleArray(size)
        private val heap: IntArray = IntArray(size) { it }
        private val indices: IntArray = IntArray(size) { it }

        fun contains(x: Var): Boolean = indices[x] != -1

        private fun parent(v: Int) = (v - 1) / 2
        private fun left(v: Int) = 2 * v + 1
        private fun right(v: Int) = 2 * v + 2

        private fun swap(v: Int, u: Int) {
            indices[heap[v]] = u
            indices[heap[u]] = v
            heap.swap(v, u)
        }

        private fun siftUp(x: Var) {
            var v = indices[x]
            var p = parent(v)
            while (v > 0 && keys[heap[p]] < keys[heap[v]]) {
                swap(v, p)
                v = p
                p = parent(v)
            }
        }

        private fun siftDown(x: Var) {
            var v = indices[x]
            while (true) {
                val l = left(v)
                val r = right(v)
                var smallest = v
                if (l < size && keys[heap[l]] < keys[heap[smallest]]) smallest = l
                if (r < size && keys[heap[r]] < keys[heap[smallest]]) smallest = r
                if (smallest == v) break
                swap(v, smallest)
                v = smallest
            }
        }

        fun getKey(x: Var): Double = keys[x]

        fun setKey(x: Var, value: Double) {
            if (!contains(x)) return
            keys[x] = value
            siftUp(x)
            siftDown(x)
        }

        fun pop(): Var {
            require(size > 0)
            val result = Var(heap[0])
            swap(0, size - 1)
            size--
            if (heap.isNotEmpty()) siftDown(Var(heap[0]))
            indices[result] = -1
            return result
        }
    }

    /**
     * [boundedVariableElimination] requires a global mutable state, which is
     * stored here.
     */
    class EliminationState(numberOfVariables: Int) {
        /**
         * Occurrences of each literal in the problem: for every literal we
         * store the clauses it is in. Some clauses may be deleted and should
         * be ignored. The size of the occurrences list for each literal is not
         * necessarily equal to the value in [occurrenceNumbers] because we
         * don't count deleted clauses.
         */
        val occurrences: List<MutableList<Clause>> = MutableList(numberOfVariables * 2) { mutableListOf() }

        /**
         * This is the "real" amount of occurrences of each literal in the
         * problem.
         */
        val occurrenceNumbers: IntArray = IntArray(numberOfVariables * 2)

        /**
         * We use this queue to find the next variable to eliminate.
         */
        val variableOrder: VariableMinPriorityQueue = VariableMinPriorityQueue(numberOfVariables)

        /**
         * Number of not-deleted clauses in the problem. BVE creates and deletes
         * a lot of clauses, which take a lot of memory. We need garbage
         * collector to clean them up, which means we must remove references to
         * deleted clauses from time to time. After eliminating a variable,
         * we check if the number of clauses in the database (including deleted
         * ones) is more than twice the number of not-deleted clauses, which we
         * store here. If it is, we remove all deleted clauses from the
         * [db], [watchers], and [occurrences] lists.
         */
        var numberOfClauses: Int = 0

        /**
         * In [findOrGates] we use this list to store indices of binary clauses
         * that contain pivot literal. It is too expensive to create a new list
         * for each pivot, so we reuse this one for the entire BVE.
         */
        val gateMarks: IntArray = IntArray(numberOfVariables * 2)

        /**
         * In [removeSubsumedBy] we mark literals from the clause to
         * quickly check if other clauses contain all literals from it.
         */
        val subsumptionMarks: BooleanArray = BooleanArray(numberOfVariables * 2)
    }

    /**
     * The priority of a variable in [boundedVariableElimination]. The less,
     * the higher priority. The computed score is used as a key in the
     * [EliminationState.variableOrder] queue.
     */
    private fun bveVariableScore(state: EliminationState, x: Var): Double {
        val pos = state.occurrenceNumbers[x.posLit]
        val neg = state.occurrenceNumbers[x.negLit]
        val weightedSum = bveConfig.varScoreSumWeight * (pos + neg)
        val weightedProd = bveConfig.varScoreProdWeight * (pos * neg)
        return weightedSum + weightedProd
    }

    /**
     * In [boundedVariableElimination], we must keep track of occurrences list
     * ([EliminationState.occurrences]), number of clauses, and other things.
     * To simplify the code, we use this function to mark clauses as deleted
     * during BVE.
     */
    private fun bveMarkDeleted(state: EliminationState, clause: Clause) {
        require(!clause.deleted)
        require(!clause.learnt)
        stats.bve.clausesDeleted++
        state.numberOfClauses--
        markDeleted(clause)
        for (lit in clause.lits) {
            state.occurrenceNumbers[lit]--
            state.variableOrder.setKey(lit.variable, bveVariableScore(state, lit.variable))
        }
    }

    /**
     * In [boundedVariableElimination], we must keep track of occurrences list
     * ([EliminationState.occurrences]), number of clauses, and other things.
     * To simplify the code, we use this function to attach new clauses.
     *
     * Similar to [bveMarkDeleted], but for adding new clauses.
     */
    private fun bveAttachClause(state: EliminationState, clause: Clause) {
        require(clause.size > 1)
        stats.bve.clausesAttached++
        state.numberOfClauses++
        attachClause(clause)
        for (lit in clause.lits) {
            state.occurrences[lit].add(clause)
            state.occurrenceNumbers[lit]++
            state.variableOrder.setKey(lit.variable, bveVariableScore(state, lit.variable))
        }
    }

    /**
     * Shrinks the clause by removing all literals that are assigned to false,
     * and adds it through [bveAttachClause]. This function can derive empty
     * clause, or a unit clause which, when propagated, leads to empty clause,
     * so it returns [SolveResult.UNSAT] in those cases.
     */
    private fun bveAttachShrunkClause(state: EliminationState, clause: Clause): SolveResult? {
        if (clause.lits.any { assignment.value(it) == LBool.TRUE }) return null
        clause.lits.removeAll { assignment.value(it) == LBool.FALSE }

        when (clause.size) {
            0 -> return finishWithUnsat()
            1 -> {
                stats.bve.unitsAssigned++
                if (!assignment.enqueue(clause.lits[0], null)) return finishWithUnsat()
                bvePropagate()?.let { return finishWithUnsat() }
            }
            else -> {
                bveAttachClause(state, clause)
            }
        }

        return null
    }

    /**
     * The [boundedVariableElimination] is a preprocessing technique that tries
     * to eliminate variables from the problem. It is based on multiple
     * observations, which are described in [bveTryEliminate], but the overall
     * idea is to choose a variable which does not occur often, and remove it
     * by replacing all the clauses it is in with resolvents of those clauses.
     * Of course, there can be too many resolvents, so we limit the number of
     * resolvents per elimination, as well as do other things to prevent the
     * algorithm and subsequent solving from taking too much time.
     */
    private fun boundedVariableElimination(): SolveResult? {
        require(assignment.decisionLevel == 0)

        stats.bve.rounds++
        reporter.report("Bounded Variable Elimination", stats)

        // This state will be used all throughout the BVE
        val state = EliminationState(assignment.numberOfVariables)

        for (clause in db.clauses) {
            if (clause.deleted) continue
            state.numberOfClauses++
            for (lit in clause.lits) {
                state.occurrenceNumbers[lit]++
                state.occurrences[lit].add(clause)
                state.variableOrder.setKey(lit.variable, bveVariableScore(state, lit.variable))
            }
        }

        for (attemptNumber in 0 until bveConfig.varsLimit) {

            // We first need to find the next variable to eliminate. We do this
            // by choosing the variable with the smallest number of occurrences
            // among all active variables.

            var bestVariable: Var? = null

            while (state.variableOrder.size > 0) {
                // Variable ordering based on binary heap provides fast access
                // to the smallest element, significantly faster than simple
                // linear search.
                val v = state.variableOrder.pop()

                // Not every variable can be eliminated though. We check for
                // that here
                if (assignment.isActive(v) &&
                    !assignment.isFrozen(v) &&
                    assignment.value(v) == LBool.UNDEF &&
                    state.variableOrder.getKey(v) <= bveConfig.maxVarScore
                ) {
                    bestVariable = v
                    break
                }
            }

            if (bestVariable == null) break

            // Once we found a variable, we try to eliminate it. Note that
            // during the elimination, we can learn a unit clause which may
            // derive UNSAT.

            stats.bve.eliminationAttempts++
            bveTryEliminate(state, bestVariable)?.let { return it }

            /*
            // To check how efficient the elimination is, we check the ratio
            // of eliminated variables to the number of elimination attempts,
            // after we tried to eliminate a certain number of variables.
            // If the ratio is too low, we stop the elimination, because
            // if it didn't work at the beginning, when variables are supposedly
            // easier to eliminate, it is unlikely to work later.
            if (stats.bve.eliminationAttempts > bveConfig.minimumVarsToTry) {
                val relEfficiency = stats.bve.eliminatedVariables.toDouble() / stats.bve.eliminationAttempts
                if (relEfficiency < bveConfig.relativeEfficiencyThreshold) {
                    break
                }
            }
             */

            // This is the "garbage collection" routine we store number of
            // clauses for. If there are too many deleted clauses, we remove
            // them from the database, watchers, and occurrences list, allowing
            // the garbage collector to clean them up. It is easy to run out of
            // memory without this.
            if (db.clauses.size > state.numberOfClauses * 2) {
                db.clauses.removeAll { it.deleted }

                for (watches in watchers) {
                    watches.removeAll { it.deleted }
                }

                for (occurrenceList in state.occurrences) {
                    occurrenceList.removeAll { it.deleted }
                }
            }
        }

        // After the elimination is complete, we need to remove learnt clauses
        // which now contain eliminated variables. We also need to shrink
        // learnt clauses, because they may contain literals which are now
        // falsified.
        for (learnt in db.learnts.toMutableList()) {
            if (learnt.deleted) continue
            if (learnt.lits.any { !assignment.isActive(it) || assignment.value(it) == LBool.TRUE }) {
                markDeleted(learnt)
            } else {
                val needsShrink = learnt.lits.any { assignment.value(it) == LBool.UNDEF }
                if (!needsShrink) continue

                val newLearnt = learnt.copy(lits = learnt.lits.copy())
                newLearnt.lits.removeAll { assignment.value(it) == LBool.FALSE }

                when (newLearnt.size) {
                    0 -> return finishWithUnsat()

                    1 -> {
                        if (!assignment.enqueue(newLearnt.lits[0], null)) {
                            return finishWithUnsat()
                        }
                        bvePropagate()?.let { return finishWithUnsat() }
                    }

                    else -> attachClause(newLearnt)
                }

                markDeleted(learnt)
            }
        }

        return null
    }

    /**
     * Try to eliminate a variable [pivot] from the problem. This is the core of
     * [boundedVariableElimination].
     *
     * The idea is to first find all clauses containing [pivot] variable. We
     * then perform "variable elimination by distribution", described in
     * the SatElite paper. This function can cause the problem to become UNSAT,
     * in which case it returns [SolveResult.UNSAT].
     *
     * The implementation details and overall algorithm are explained in the
     * function source code itself.
     */
    private fun bveTryEliminate(state: EliminationState, pivot: Var): SolveResult? {
        require(assignment.isActive(pivot))
        require(!assignment.isFrozen(pivot))
        require(!assignment.value(pivot) == LBool.UNDEF)

        // We first find all clauses containing the variable
        val posOccurrences = state.occurrences[pivot.posLit]
        val negOccurrences = state.occurrences[pivot.negLit]

        // This is what makes variable elimination "bounded". By setting the
        // limit for the number of resolvents, we can prevent the algorithm
        // from generating too many clauses.
        val bound: Int = bveConfig.maxNewResolventsPerElimination +
            posOccurrences.count { !it.deleted } +
            negOccurrences.count { !it.deleted }

        // As observed in SatElite paper, there are special kinds of clause
        // formations, called "gates", which, when resolved with other gates,
        // produce a tautological resolvent. Those are valuable for the
        // algorithm, so we try to find them here.
        var gateClauses: List<Clause>? = null

        // We can only use a single gate, so we just use the first one we found
        // Below we look for OR-gates. Those are constraints in the form
        // x = (a1 | a2 | ... | aK), where x is the pivot literal, and a1, a2,
        // ..., aK are other literals. This is also AND-gate for the negation
        // of the literal, of course. See the implementation for more details.
        if (gateClauses == null) gateClauses = findOrGates(state, pivot.posLit)
        if (gateClauses == null) gateClauses = findOrGates(state, pivot.negLit)
        if (gateClauses != null) stats.bve.gatesFound++

        // Finally, we perform the resolutions.
        val resolventsToAdd = mutableListOf<Clause>()

        for (i in 0 until posOccurrences.size) {
            val posClause = posOccurrences[i]
            if (posClause.deleted) continue

            for (j in 0 until negOccurrences.size) {
                val negClause = negOccurrences[j]
                if (negClause.deleted) continue

                // As noted above, gates hold special meaning. Turns out
                // resolving gate clause with another gate clause produces
                // a tautological resolvent, so we skip those.
                // Moreover, resolving non-gate clause with another non-gate
                // clause produces a clause subsumed by the other resolvents,
                // which only leaves us with the case of resolving a gate
                // clause with a non-gate clause! See the SatElite paper for
                // more details.
                if (gateClauses != null) {
                    val isPosClauseGate = gateClauses.any { it === posClause }
                    val isNegClauseGate = gateClauses.any { it === negClause }
                    if (isPosClauseGate == isNegClauseGate) continue
                }

                // We perform the resolution here.
                val resolvent = resolve(posClause, negClause, pivot)

                // If it is tautological, we skip it.
                if (resolvent == null) {
                    stats.bve.tautologicalResolvents++
                    continue
                }

                // If it is too big, we can't eliminate the variable. This limit
                // is added to prevent the algorithm from generating resolvents
                // of exponential size and running out of memory.
                if (resolvent.size > bveConfig.resolventSizeLimit) {
                    stats.bve.resolventsTooBig++
                    return null
                }

                resolventsToAdd.add(resolvent)

                // We also limit the number of resolvents we add per elimination
                // to prevent the algorithm from generating too many clauses.
                if (resolventsToAdd.size > bound) return null
            }
        }

        // Finally, we eliminate the variable. Notice that the removal of the
        // learnts with the eliminated variable is done outside the main loop of
        // boundedVariableElimination, and performed later. We use the
        // specialized propagate procedure to overcome that.
        assignment.markInactive(pivot)
        stats.bve.eliminatedVariables++

        // We add resolvents to the database, removing falsified literals from
        // them.
        for (resolvent in resolventsToAdd) {
            stats.bve.resolventsAdded++
            bveAttachShrunkClause(state, resolvent)?.let { return it }
            removeSubsumedBy(state, resolvent)?.let { return it }
        }

        // Finally, we remove old clauses containing the variable.
        for (clause in posOccurrences) {
            if (clause.deleted) continue
            bveMarkDeleted(state, clause)
            stats.bve.clausesResolved++
            reconstructionStack.push(clause, pivot.posLit)
        }

        for (clause in negOccurrences) {
            if (clause.deleted) continue
            bveMarkDeleted(state, clause)
            stats.bve.clausesResolved++
            reconstructionStack.push(clause, pivot.negLit)
        }

        return null
    }

    /**
     * As mentioned in the SatElite paper, when clauses form a gate circuit, we
     * don't need to add every resolvent. This function looks for OR-gates,
     * which is the gate in form `x = (a1 | a2 | ... | aK)`. This is equivalent
     * to `-x = (-a1 & -a2 & ... & -aK)` so this function also discovers
     * AND-gates when used on the negation of the pivot literal. Note that this
     * function also discovers equivalences, that is, the gates of the form
     * `x = a`.
     *
     * In clausal form, this gate is represented as a big clause, the negation
     * of `x` and all the `a1, a2, ..., aK` literals, and a bunch of binary
     * clauses between `x` and negations of `a1, a2, ..., aK` literals. This
     * function returns such clauses. `x` is [pivot].
     */
    private fun findOrGates(
        state: EliminationState,
        pivot: Lit,
    ): List<Clause>? {
        val posOccurrences = state.occurrences[pivot]
        val negOccurrences = state.occurrences[pivot.neg]
        var foundAny = false

        val gateClauses = mutableListOf<Clause>()

        // We first mark all literals which occur in binary clauses with the
        // positive pivot.
        for (i in 0 until posOccurrences.size) {
            val clause = posOccurrences[i]
            if (clause.deleted) continue
            if (clause.size != 2) continue
            val other = Lit(clause[0].inner xor clause[1].inner xor pivot.inner)
            // We use the index of the clause + 1 as the mark, because we need
            // to restore the clause from the mark later. Of course, we can't
            // use 0 as the mark.
            state.gateMarks[other.neg] = i + 1
        }

        // We then look for the "big clause"
        for (i in 0 until negOccurrences.size) {
            val clause = negOccurrences[i]
            if (clause.deleted) continue

            // If all the literals in the clause, except the negation of the
            // pivot, are marked, then we found that clause.
            if (clause.lits.all { state.gateMarks[it] != 0 || it == pivot.neg }) {
                foundAny = true
                gateClauses.add(clause)

                for (lit in clause.lits) {
                    if (lit != pivot.neg) {
                        gateClauses.add(posOccurrences[state.gateMarks[lit] - 1])
                    }
                }

                break
            }
        }

        // We then must reset the marks.
        for (i in 0 until posOccurrences.size) {
            val clause = posOccurrences[i]
            if (clause.deleted) continue
            if (clause.size != 2) continue
            val other = Lit(clause[0].inner xor clause[1].inner xor pivot.inner)
            state.gateMarks[other.neg] = 0
        }

        if (!foundAny) return null
        return gateClauses
    }

    /*
     * Given a [clause], this function removes all the clauses which are
     * subsumed by it, as well as strengthens the clause by self-subsumption.
     *
     * During the [boundedVariableElimination] procedure, we produce a lot of
     * resolvents, some of which are subsumed by other clauses. This happens a
     * lot and removing such clauses is crucial for the performance of the BVE.
     *
     * Moreover, sometimes a clause can be "almost subsumed" by another clause,
     * that is, it would have been subsumed if not the one literal in the wrong
     * phase. Consider two clauses, `x or A` and `-x or B`, and assume `A`
     * subsumes `B`. Then, by resolving the two clauses, we get `A or B`, which
     * is equivalent to `B`. In that case, we say that `-x or B` is strengthened
     * by self-subsumption using `x or A`.
     *
     * Note that strengthening can cause a clause to become a unit, in which
     * case we must propagate it, and in case of a conflict, return UNSAT.
     */
    private fun removeSubsumedBy(state: EliminationState, clause: Clause): SolveResult? {
        // This function uses multiple heuristics to speed up the process.

        // First of all, we only consider clauses which are occurrences of the
        // least occurring literal. This may cause us to miss strengthening, but
        // the performance gain is worth it.
        val leastOccurrenceLit = clause.lits.minBy { state.occurrences[it].size }

        // We mark all the literals in the clause.
        for (lit in clause.lits) state.subsumptionMarks[lit] = true

        // And iterate over all the clauses which contain the least occurring
        // literal.
        val initialSize = state.occurrences[leastOccurrenceLit].size
        outer@ for (i in 0 until initialSize) {
            val otherClause = state.occurrences[leastOccurrenceLit][i]

            if (otherClause === clause) continue
            if (otherClause.deleted) continue

            // We also only consider clauses which are at least as big as the
            // clause we are trying to subsume.
            if (otherClause.size < clause.size) continue

            // This is the mismatch used for strengthening.
            var mismatch: Lit? = null

            for (lit in otherClause.lits) {
                if (!state.subsumptionMarks[lit]) {
                    // If mismatch is already set, then we have two literals
                    // which are not in the clause we are trying to subsume.
                    // If mismatch does not occur in the clause in the
                    // other phase, then we can't strengthen.
                    if (mismatch != null || !state.subsumptionMarks[lit.neg]) {
                        continue@outer
                    }

                    mismatch = lit
                }
            }

            if (mismatch == null) {
                // Finally, if there are no mismatches, then the clause is simply
                // subsumed.
                stats.bve.clausesSubsumed++
                bveMarkDeleted(state, otherClause)
            } else if (state.subsumptionMarks[mismatch.neg]) {
                val lits = clause.lits.copy()
                lits.remove(mismatch.neg)
                // Otherwise, we can strengthen the clause.
                val strengthenedClause = Clause(lits)
                // Note that we don't reset marks here with a hope that those
                // will never be used after UNSAT anyway.
                stats.bve.clausesStrengthened++
                bveAttachShrunkClause(state, strengthenedClause)?.let { return it }
                bveMarkDeleted(state, otherClause)
            }
        }

        // We then must reset the marks.
        for (lit in clause.lits) state.subsumptionMarks[lit] = false

        return null
    }

    /**
     * The resolution procedure used by the [boundedVariableElimination].
     *
     * Given two clauses, [clause1] and [clause2], which
     * contain the same variable in opposite phases, this function returns the
     * resolvent of the two clauses, or null if the resolvent is a tautology,
     * or satisfied.
     *
     * It may return a unit clause, but it should never return an empty clause.
     */
    private fun resolve(clause1: Clause, clause2: Clause, pivot: Var): Clause? {
        require(!clause1.learnt && !clause2.learnt)
        require(!clause1.deleted && !clause2.deleted)
        val resolvent = LitVec.emptyOfCapacity(clause1.size + clause2.size - 2)

        for (lit in clause1.lits) {
            if (lit.variable == pivot) continue
            val value = assignment.value(lit)
            if (value == LBool.FALSE) continue
            if (value == LBool.TRUE) return null

            resolvent.add(lit)
        }

        for (lit in clause2.lits) {
            if (lit.variable == pivot) continue
            val value = assignment.value(lit)
            if (value == LBool.FALSE) continue
            if (value == LBool.TRUE) return null

            resolvent.add(lit)
        }

        if (sortDedupAndCheckComplimentary(resolvent)) {
            return null
        }

        return Clause(resolvent)
    }

    /**
     * This is the custom propagation procedure used by the
     * [boundedVariableElimination]. It is similar to the regular propagation
     * except it ignores clauses which contain non-active literals. This is
     * because when propagating, we may accidentally use a learnt clause which
     * will cause learning non-active variables, and since removing learnt
     * clauses is not cheap, we cannot afford to do that every elimination.
     *
     * It also removes such clauses from the watch list, since they are useless
     * anyway.
     */
    private fun bvePropagate(): Clause? {
        require(ok && assignment.decisionLevel == 0)

        var conflict: Clause? = null

        while (assignment.qhead < assignment.trail.size) {
            val lit = assignment.dequeue()

            check(value(lit) == LBool.TRUE)

            var j = 0
            val possiblyBrokenClauses = watchers[lit.neg]

            for (i in 0 until possiblyBrokenClauses.size) {
                val clause = possiblyBrokenClauses[i]
                if (clause.deleted) continue

                possiblyBrokenClauses[j++] = clause

                if (conflict != null) continue

                // This is where we ignore clauses with non-active literals.
                if (clause.lits.any { !assignment.isActive(it) }) {
                    j--
                    continue
                }

                if (clause[0].variable == lit.variable) {
                    clause.lits.swap(0, 1)
                }

                if (value(clause[0]) == LBool.TRUE) continue

                var firstNotFalse = -1
                for (ind in 2 until clause.size) {
                    if (value(clause[ind]) != LBool.FALSE) {
                        firstNotFalse = ind
                        break
                    }
                }

                if (firstNotFalse == -1 && value(clause[0]) == LBool.FALSE) {
                    conflict = clause
                } else if (firstNotFalse == -1) {
                    assignment.uncheckedEnqueue(clause[0], clause)
                } else {
                    watchers[clause[firstNotFalse]].add(clause)
                    clause.lits.swap(firstNotFalse, 1)
                    j--
                }
            }

            watchers[lit.neg].retainFirst(j)

            if (conflict != null) break
        }

        return conflict
    }

    /**
     * Add [clause] into the database and attach watchers for it.
     */
    fun attachClause(clause: Clause) {
        require(clause.size >= 2) { clause }
        check(ok)
        db.add(clause)
        watchers[clause[0]].add(clause)
        watchers[clause[1]].add(clause)
        if (!clause.fromInput) dratBuilder.addClause(clause)
    }

    /**
     * Mark [clause] for deletion. During [ClauseDatabase.reduceIfNeeded]
     * it will be removed from the database, and the watchers
     * will be detached (the latter may also happen in [propagate]).
     */
    fun markDeleted(clause: Clause) {
        check(ok)
        clause.deleted = true
        if (!clause.fromInput) dratBuilder.deleteClause(clause)
    }

    /**
     * Propagate all the literals in the trail that are not yet propagated. If
     * a conflict is found, return the clause that caused it.
     *
     * This function takes every literal on the trail that has not been
     * propagated (that is, all literals for which `qhead <= index < trail.size`)
     * and applies the unit propagation rule to it, possibly leading to deducing
     * new literals. The new literals are added to the trail, and the process is
     * repeated until no more literals can be propagated, or a conflict is found.
     *
     * @return the conflict clause if a conflict is found, or `null` if no
     * conflict occurs.
     */
    fun propagate(): Clause? {
        // check(ok)

        stats.propagations++

        var conflict: Clause? = null

        while (assignment.qhead < assignment.trail.size) {
            val lit = assignment.dequeue()

            // check(value(lit) == LBool.TRUE)

            // We use two pointers to iterate over the list of clauses, removing
            // the ones that are deleted or already satisfied. This pointer
            // points to the next position to write the kept clause.
            var j = 0
            val possiblyBrokenClauses = watchers[lit.neg]

            // Check the list of clauses watching the negation of the literal.
            // In those clauses, both of the watched literals might be false,
            // which can either lead to a conflict (all literals in clause are false),
            // unit propagation (only one unassigned literal left), or invalidation
            // of the watchers (both watchers are false, but there are others)
            for (i in 0 until possiblyBrokenClauses.size) {
                val clause = possiblyBrokenClauses[i]
                if (clause.deleted) continue

                possiblyBrokenClauses[j++] = clause

                if (conflict != null) continue

                // we are always watching the first two literals in the clause
                // this makes sure that the second watcher is lit,
                // and the first one is the other one
                if (clause[0].variable == lit.variable) {
                    clause.lits.swap(0, 1)
                }

                // if first watcher (not lit) is true then the clause is already true, skipping it
                if (value(clause[0]) == LBool.TRUE) continue

                // Index of the first literal in the clause not assigned to false
                var firstNotFalse = -1
                for (ind in 2 until clause.size) {
                    if (value(clause[ind]) != LBool.FALSE) {
                        firstNotFalse = ind
                        break
                    }
                }

                if (firstNotFalse == -1 && value(clause[0]) == LBool.FALSE) {
                    // all the literals in the clause are already assigned to false
                    conflict = clause
                } else if (firstNotFalse == -1) { // getValue(brokenClause[0]) == VarValue.UNDEFINED
                    // the only unassigned literal (which is the second watcher) in the clause must be true
                    assignment.uncheckedEnqueue(clause[0], clause)
                } else {
                    // there is at least one literal in the clause not assigned to false,
                    // so we can use it as a new first watcher instead
                    watchers[clause[firstNotFalse]].add(clause)
                    clause.lits.swap(firstNotFalse, 1)
                    j--
                }
            }

            watchers[lit.neg].retainFirst(j)

            if (conflict != null) break
        }

        return conflict
    }

    /**
     * Analyzes the conflict clause returned by [propagate]
     * and returns a new clause that can be learned.
     *
     * This function analyzes the conflict clause by walking back on
     * the trail and replacing all but one literal in the conflict clause
     * by their reasons. The learned clause is then simplified by removing
     * redundant literals.
     *
     * @param conflict the conflict clause.
     * @param minimize if true, the learned clause will be minimized by
     *                 removing literals which follow from the other literals
     *                 in the learned clause.
     * @return the learned clause.
     */
    fun analyzeConflict(conflict: Clause, minimize: Boolean = true): Clause {
        // We analyze conflict by walking back on implication graph,
        // starting with the literals in the conflict clause.
        // (Technically, the literals of the conflict are added on
        // the first iteration, and we start with nothing, but it
        // is easier to think about it this way.)
        // For every literal from the last decision level, we replace
        // that literal with its reason, until only one literal from
        // the last decision level is left. This literal is called
        // the "Unique Implication Point" (UIP).

        // Keep track of the variables we have "seen" during the analysis
        // (see implementation below for details)
        val seen = BooleanArray(assignment.numberOfVariables)

        // The list of literals of the learnt
        val learntLits = mutableListOf<Lit>()

        // How many literals from the last decision level we have seen,
        // but not yet replaced with their reasons?
        var lastLevelLitCount = 0

        // The next clause we are about to add to the cut
        var clauseToAdd = conflict

        // The index of the last literal from the last decision level,
        // not yet replaced with its reason
        var index = assignment.trail.lastIndex

        while (true) {
            db.clauseBumpActivity(clauseToAdd)

            for (lit in clauseToAdd.lits) {
                if (seen[lit.variable]) continue

                // Mark all the variables in the clause as seen, if not already
                seen[lit.variable] = true

                if (assignment.level(lit) == assignment.decisionLevel) {
                    // If the literal is from the last decision level,
                    // just count it here: we will replace it with its reason later
                    // because every literal (except lit) in its reason
                    // is before lit on the trail, and lit is already seen
                    lastLevelLitCount++
                } else {
                    // Literals from the previous decision levels are added to the learnt
                    learntLits.add(lit)
                }
            }

            // After we added all the literals from the clause to the learnt,
            // we find the next literal from the last decision level to replace
            // with its reason. We do this by walking back on the trail.
            while (!seen[assignment.trail[index].variable]) index--

            // If only one literal from the last decision level is left,
            // we have found the UIP.
            if (lastLevelLitCount == 1) break

            // Otherwise, it must be replaced with its reason on the next iteration
            lastLevelLitCount--
            val lastLevelVar = assignment.trail[index].variable
            index--
            clauseToAdd = assignment.reason(lastLevelVar)!!
        }

        // Add the UIP to the learnt in the correct phase.
        val uip = assignment.trail[index]
        learntLits.add(uip.neg)

        // Some literals in the learnt can follow from their reasons,
        // included in the learnt. We remove them here, if requested.
        if (minimize) {
            learntLits.removeAll { lit ->
                val reason = assignment.reason(lit.variable) ?: return@removeAll false
                // lit is redundant if all the literals in its reason are already seen
                // (and, therefore, included in the learnt or follow from it)
                val redundant = reason.lits.all { it == lit.neg || seen[it.variable] }
                redundant
            }
        }

        // Sort the learnt by the decision level of the literals
        // (highest level first), making sure UIP is the first literal,
        // and the second max level literal is the second.
        // This is required to have watchers work correctly during the
        // next propagate (only the first two literals are watched).
        learntLits.sortByDescending { assignment.level(it) }

        val learnt = Clause(LitVec(learntLits), learnt = true)

        // Sorting also helps to calculate the LBD of the learnt
        // without additional memory.
        learnt.lbd = 1
        for (i in 0 until learnt.size - 1) {
            if (assignment.level(learnt[i]) != assignment.level(learnt[i + 1])) {
                learnt.lbd++
            }
        }

        return learnt
    }
}

/**
 * Takes a list of literals, sorts it and removes duplicates in place,
 * then checks if the list contains a literal and its negation
 * and returns true if so.
 */
private fun sortDedupAndCheckComplimentary(lits: LitVec): Boolean {
    lits.sort()

    var i = 0
    for (j in 1 until lits.size) {
        if (lits[i] == lits[j].neg) return true
        if (lits[i] != lits[j]) {
            i++
            lits[i] = lits[j]
        }
    }

    lits.retainFirst(i + 1)

    return false
}<|MERGE_RESOLUTION|>--- conflicted
+++ resolved
@@ -236,13 +236,8 @@
      * @return The [result][SolveResult] of the solving process:
      *   [SolveResult.SAT], [SolveResult.UNSAT], or [SolveResult.UNKNOWN].
      */
-<<<<<<< HEAD
     fun solve(assumptions: List<Lit> = emptyList()): SolveResult {
-=======
-    fun solve(currentAssumptions: List<Lit> = emptyList()): SolveResult {
         reporter.restartTimer()
-
->>>>>>> 0e307b7b
         // Unfreeze assumptions from the previous solve
         for (assumption in this.assumptions) assignment.unfreeze(assumption)
         // and assign new assumptions
