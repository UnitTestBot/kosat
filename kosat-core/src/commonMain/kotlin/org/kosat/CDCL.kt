--- conflicted
+++ resolved
@@ -83,47 +83,6 @@
      * @see ReconstructionStack
      */
     val reconstructionStack: ReconstructionStack = ReconstructionStack()
-
-<<<<<<< HEAD
-    private val bveStats = object {
-        var eliminationAttempts = 0
-        var eliminatedVariables = 0
-        var resolventsAdded = 0
-        var clausesResolved = 0
-        var unitsAssigned = 0
-        var clausesAttached = 0
-        var clausesDeleted = 0
-        var clausesStrengthened = 0
-        var clausesSubsumed = 0
-        var tautologicalResolvents = 0
-        var resolventsTooBig = 0
-        var gatesFound = 0
-=======
-    /**
-     * The maximum amount of probes expected to be returned
-     * by [generateProbes].
-     *
-     * @see [failedLiteralProbing]
-     */
-    private val flpMaxProbes = 1000
-
-    /**
-     * Amount of [equivalentLiteralSubstitution] rounds before and after
-     * [failedLiteralProbing] to perform.
-     */
-    private val elsRounds = 5
-
-    private val bveConfig = object {
-        val varsLimit = Int.MAX_VALUE
-        // val relativeEfficiencyThreshold = 0.5
-        // val minimumVarsToTry = 30
-        val resolventSizeLimit = 16
-        val maxVarScore = 1600
-        var maxNewResolventsPerElimination = 16
-        val varScoreSumWeight = -1.0
-        val varScoreProdWeight = 1.0
->>>>>>> e64b6c54
-    }
 
     /**
      * The branching heuristic, used to choose the next decision variable.
@@ -1542,13 +1501,8 @@
                 // If it is too big, we can't eliminate the variable. This limit
                 // is added to prevent the algorithm from generating resolvents
                 // of exponential size and running out of memory.
-<<<<<<< HEAD
                 if (resolvent.size > config.bveResolventSizeLimit) {
-                    bveStats.resolventsTooBig++
-=======
-                if (resolvent.size > bveConfig.resolventSizeLimit) {
                     stats.bve.resolventsTooBig++
->>>>>>> e64b6c54
                     return null
                 }
 
