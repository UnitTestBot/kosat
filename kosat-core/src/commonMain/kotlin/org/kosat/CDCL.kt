package org.kosat

import org.kosat.cnf.CNF
import kotlin.math.min

/**
 * Solves [cnf] and returns
 * `null` if request unsatisfiable
 * [emptyList] is request is tautology
 * assignments of literals otherwise
 */
fun solveCnf(cnf: CnfRequest): List<Boolean>? {
    val clauses = cnf.clauses.map { Clause.fromDimacs(it) }.toMutableList()
    val solver = CDCL(clauses, cnf.vars)
    val result = solver.solve()
    return if (result == SolveResult.SAT) {
        solver.getModel()
    } else {
        null
    }
}

/**
 * CDCL (Conflict-Driven Clause Learning) solver instance
 * for solving Boolean satisfiability (SAT) problem.
 */
class CDCL {
    /**
     * Configuration of the solver.
     */
    var config: Config = Config()

    /**
     * Clause database.
     */
    val db: ClauseDatabase = ClauseDatabase(this)

    /**
     * Assignment.
     */
    val assignment: Assignment = Assignment(this)

    /**
     * DRAT proof builder. Can be used to generate DRAT proofs,
     * but disabled by default. It is intentionally made public
     * variable.
     */
    var dratBuilder: AbstractDratBuilder = NoOpDratBuilder()

    /**
     * Can solver perform the search? This becomes false if given constraints
     * cause unsatisfiability in some way.
     */
    var ok = true

    /**
     * Two-watched literals heuristic.
     *
     * `i`-th element of this list is the set of clauses watched by variable `i`.
     */
    val watchers: MutableList<MutableList<Clause>> = mutableListOf()

    /**
     * The reconstruction stack, used to restore the solver state
     * before adding new clauses or assumptions incrementally and
     * to reconstruct the model after solving.
     *
     * @see getModel
     * @see ReconstructionStack
     */
    val reconstructionStack: ReconstructionStack = ReconstructionStack()

    private val bveStats = object {
        var eliminationAttempts = 0
        var eliminatedVariables = 0
        var resolventsAdded = 0
        var clausesResolved = 0
        var unitsAssigned = 0
        var clausesAttached = 0
        var clausesDeleted = 0
        var clausesStrengthened = 0
        var clausesSubsumed = 0
        var tautologicalResolvents = 0
        var resolventsTooBig = 0
        var gatesFound = 0
    }

    /**
     * The branching heuristic, used to choose the next decision variable.
     */
<<<<<<< HEAD
    val vsids: VSIDS = VSIDS(this)
=======
    val vsids: VSIDS = VSIDS()
>>>>>>> cbe6848c

    /**
     * The restart strategy, used to decide when to restart the search.
     * @see [solve]
     */
    private val restarter = Restarter(this)

    /**
     * A list of clauses which were added since the last call to [solve].
     */
    private val newClauses = mutableListOf<Clause>()

    /**
     * Create a new solver instance with no clauses.
     */
    constructor() : this(mutableListOf<Clause>())

    /**
     * Create a new solver instance with given clauses.
     *
     * @param initialClauses the initial clauses.
     * @param initialVarsNumber the number of variables in the problem, if known.
     *        Can help to avoid resizing of internal data structures.
     */
    constructor(
        initialClauses: Iterable<Clause>,
        initialVarsNumber: Int = 0,
    ) {
        while (assignment.numberOfVariables < initialVarsNumber) {
            newVariable()
        }

        initialClauses.forEach { newClause(it) }
        polarity = MutableList(assignment.numberOfVariables) { LBool.UNDEF }
    }

    constructor(cnf: CNF) : this(cnf.clauses.map { Clause.fromDimacs(it) }, cnf.numVars)

    /**
     * Allocate a new variable in the solver.
     *
     * The [newClause] technically adds variables automatically,
     * but sometimes not all variables have to be mentioned in the clauses.
     */
    fun newVariable() {
        // Watch
        watchers.add(mutableListOf())
        watchers.add(mutableListOf())

        // Assignment
        assignment.addVariable()

        // Variable selection strategy
        vsids.addVariable()

        // Phase saving heuristics
        polarity.add(LBool.UNDEF)
    }

    /**
     * Return a value of the given literal, assuming it is not substituted.
     * It is a shortcut for [Assignment.value].
     *
     * @see Assignment.value
     */
    fun value(lit: Lit): LBool {
        return assignment.value(lit)
    }

    /**
     * Add a new clause to the solver.
     */
    fun newClause(clause: Clause) {
        // Return early when already UNSAT
        if (!ok) return

        // Add not mentioned variables from the new clause
        val maxVar = clause.lits.maxOfOrNull { it.variable.index } ?: 0
        while (assignment.numberOfVariables < maxVar) {
            newVariable()
        }

        // Remove falsified literals from the new clause
        clause.lits.removeAll {
            assignment.isActive(it) && assignment.value(it) == LBool.FALSE
        }

        // If the clause contains complementary literals, ignore it as useless.
        if (sortDedupAndCheckComplimentary(clause.lits)) return

        newClauses.add(clause)
        clause.fromInput = true

        when (clause.size) {
            // Empty clause is an immediate UNSAT
            0 -> finishWithUnsat()

            // Enqueue the literal from a unit clauses.
            1 -> {
                // Note that this enqueue can't cause a conflict
                // because if the negation of the literal is in the clause,
                // it is already removed above.
                check(assignment.value(clause[0]) != LBool.FALSE)

                if (assignment.value(clause[0]) == LBool.UNDEF) {
                    assignment.uncheckedEnqueue(clause[0], null)
                }
            }

            // Clauses of size >2 are added to the database.
            else -> attachClause(clause)
        }
    }

    fun backtrack(level: Int) {
        while (assignment.trail.size > 0 && assignment.level(assignment.trail.last().variable) > level) {
            val lit = assignment.trail.removeLast()
            val v = lit.variable
            polarity[v] = assignment.value(v)
            assignment.unassign(v)
            vsids.enqueueAgain(v)
        }

        check(assignment.qhead >= assignment.trail.size)
        assignment.qhead = assignment.trail.size
        assignment.decisionLevel = level
    }

    /**
     * Used for phase saving heuristic. Memorizes the polarity of
     * the given variable when it was last assigned, but reset during backtracking.
     */
    var polarity: MutableList<LBool> = mutableListOf()

    /**
     * The assumptions given to an incremental solver.
     */
    private var assumptions: LitVec = LitVec()

    /**
     * Solves the CNF problem using the CDCL algorithm.
     *
     * @return The [result][SolveResult] of the solving process:
     *   [SolveResult.SAT], [SolveResult.UNSAT], or [SolveResult.UNKNOWN].
     */
    fun solve(assumptions: List<Lit> = emptyList()): SolveResult {
        // Unfreeze assumptions from the previous solve
        for (assumption in this.assumptions) assignment.unfreeze(assumption)
        // and assign new assumptions
        this.assumptions = LitVec(assumptions)

        // If given clauses are already cause UNSAT, no need to do anything
        if (!ok) return finishWithUnsat()

        // Check if the assumptions are trivially unsatisfiable
        if (sortDedupAndCheckComplimentary(this.assumptions)) return finishWithAssumptionsUnsat()

        // Clean up from the previous solve
        if (assignment.decisionLevel > 0) backtrack(0)
        cachedModel = null
        reconstructionStack.restore(this, newClauses, this.assumptions)
        for (assumption in this.assumptions) assignment.freeze(assumption)
        newClauses.clear()

        // Check for an immediate level 0 conflict
        propagate()?.let { return finishWithUnsat() }

        // Rebuild the variable selector
        // TODO: is there a way to not rebuild the selector every solve?
        vsids.build(db.clauses)
<<<<<<< HEAD

=======
>>>>>>> cbe6848c
        preprocess()?.let { return it }

        return search()
    }

    /**
     * The main CDCL search loop.
     *
     * @return the result of the search.
     */
    fun search(): SolveResult {
        while (true) {
            check(assignment.qhead == assignment.trail.size)

            // Check if all variables are assigned, indicating satisfiability,
            // (unless assumptions are falsified)
            if (assignment.trail.size == assignment.numberOfActiveVariables) {
                return finishWithSatIfAssumptionsOk()
            }

            // At this point, the state of the solver is predictable and coherent,
            // the trail is propagated, the clauses are satisfied,
            // it is safe to backtrack, make a decision, remove or add clauses, etc.
            // We use this opportunity to do some "maintenance".
            // For example, it is safe to shrink clauses
            // (by removing the falsified literals from them),
            // because it won't cause a clause becoming empty or unit.

            db.reduceIfNeeded()
            restarter.restartIfNeeded()

            check(assignment.qhead == assignment.trail.size)

            // And after that, we are ready to make a decision.
            assignment.newDecisionLevel()

            // We first enqueue unassigned assumptions, if any.
            var assignedAssumption = false
            for (assumption in assumptions) {
                when (assignment.value(assumption)) {
                    LBool.UNDEF -> {
                        assignment.uncheckedEnqueue(assumption, null)
                        assignedAssumption = true
                        break
                    }
                    LBool.TRUE -> {
                        // The assumption is already satisfied, so we can ignore it.
                    }
                    LBool.FALSE -> {
                        // The assumption is falsified, so we can return UNSAT.
                        return finishWithAssumptionsUnsat()
                    }
                }
            }

            // If there are no assumptions left to enqueue,
            // we make a decision on the next variable.
            if (!assignedAssumption) {
                val nextDecisionVariable = vsids.nextDecision(assignment)

                // Use the phase from the search before, if possible (so-called "Phase Saving")
                val nextDecisionLiteral = when (polarity[nextDecisionVariable]) {
                    LBool.UNDEF -> {
                        // If the polarity is undefined, we can choose it freely.
                        // We choose the positive literal.
                        nextDecisionVariable.posLit
                    }
                    LBool.TRUE -> {
                        // If we remember that the last chosen polarity was positive,
                        // we choose the positive literal.
                        nextDecisionVariable.posLit
                    }
                    LBool.FALSE -> {
                        // If we remember that the last chosen polarity was negative,
                        // we choose the negative literal.
                        nextDecisionVariable.negLit
                    }
                }

                assignment.uncheckedEnqueue(nextDecisionLiteral, null)
            }

            // Propagate the decision,
            // in case there is a conflict, backtrack, and repeat
            // (until the conflict is resolved).
            val shouldContinue = propagateAnalyzeBacktrack()

            // If the conflict on level 0 is reached, the problem is UNSAT.
            if (!shouldContinue) return finishWithUnsat()
        }
    }

    /**
     * [propagate]. If the conflict is found, [analyzeConflict], [backtrack],
     * and with the literal learned from the conflict, repeat the process.
     *
     * If level 0 conflict is eventually found, return false
     * (setting the solver in UNSAT state is left to the caller).
     * Otherwise, if no conflict is found and the decision has to be made,
     * return true.
     */
    private fun propagateAnalyzeBacktrack(): Boolean {
        while (true) {
            val conflict = propagate() ?: return true

            // If there is a conflict on level 0, the problem is UNSAT
            if (assignment.decisionLevel == 0) return false

            // Construct a new clause by analyzing conflict
            val learnt = analyzeConflict(conflict)

            // Return to decision level where learnt would be propagated
            val level = if (learnt.size > 1) assignment.level(learnt[1].variable) else 0
            backtrack(level)

            // Attach learnt to the solver
            if (learnt.size == 1) {
                assignment.uncheckedEnqueue(learnt[0], null)
            } else {
                attachClause(learnt)
                // Failure Driven Assertion: at level we backtracked to,
                // the learnt will be propagated and will result in a literal
                // added to the trail. We do that here.
                assignment.uncheckedEnqueue(learnt[0], learnt)
                db.clauseBumpActivity(learnt)
            }

            // Update the heuristics
            vsids.bump(learnt)
            db.clauseDecayActivity()

            restarter.numberOfConflictsAfterRestart++
        }
    }

    /**
     * Finish solving with UNSAT (without considering assumptions),
     * mark the solver as not ok, add empty clause to the DRAT proof,
     * flush the proof and return [SolveResult.UNSAT].
     */
    fun finishWithUnsat(): SolveResult {
        ok = false
        dratBuilder.addEmptyClauseAndFlush()
        return SolveResult.UNSAT
    }

    /**
     * Finish solving due to unsatisfiability under assumptions.
     * Solver will still be able to perform search after this.
     */
    private fun finishWithAssumptionsUnsat(): SolveResult {
        return SolveResult.UNSAT
    }

    /**
     * Finish solving with SAT and check if all assumptions are satisfied.
     * If not, return [SolveResult.UNSAT] due to assumptions being impossible
     * to satisfy, otherwise return [SolveResult.SAT].
     */
    fun finishWithSatIfAssumptionsOk(): SolveResult {
        for (assumption in assumptions) {
            if (value(assumption) == LBool.FALSE) {
                return finishWithAssumptionsUnsat()
            }
        }

        dratBuilder.flush()
        return SolveResult.SAT
    }

    /**
     * Since returning the model is a potentially expensive operation, we cache
     * the result of the first call to [getModel] and return the cached value
     * on subsequent calls. This is reset in [solve].
     */
    private var cachedModel: List<Boolean>? = null

    /**
     * Return the assignment of variables. This function is meant to be used
     * when the solver returns [SolveResult.SAT] after a call to [solve].
     */
    fun getModel(): List<Boolean> {
        if (cachedModel != null) return cachedModel!!

        cachedModel = reconstructionStack.reconstruct(assignment)

        return cachedModel!!
    }

    /**
     * Preprocessing is ran before the main loop of the solver,
     * allowing to spend some time simplifying the problem
     * in exchange for a possibly faster solving time.
     *
     * @return if the solution is conclusive after preprocessing,
     * return the model, otherwise return null
     */
    fun preprocess(): SolveResult? {
        require(assignment.decisionLevel == 0)
        require(assignment.qhead == assignment.trail.size)

        dratBuilder.addComment("Preprocessing")

        if (config.els) {
            dratBuilder.addComment("Preprocessing: Equivalent literal substitution")
            // Running ELS before FLP helps to get more binary clauses
            // and remove cycles in the binary implication graph
            // to make probes for FLP more effective
            equivalentLiteralSubstitutionRounds(config.elsRoundsBeforeFlp)?.let { return it }
        }

        if (config.flp) {
            dratBuilder.addComment("Preprocessing: Failed literal probing")
            failedLiteralProbing()?.let { return it }
        }

        if (config.els) {
            dratBuilder.addComment("Preprocessing: Equivalent literal substitution (post FLP)")
            // After FLP we might have gotten new binary clauses
            // though hyper-binary resolution, so we run ELS again
            // to substitute literals that are now equivalent
            equivalentLiteralSubstitutionRounds(config.elsRoundsAfterFlp)?.let { return it }
        }

        if (config.bve) {
            boundedVariableElimination()?.let { return it }
        }

        // Without this, we might let the solver propagate nothing
        // and make a decision after all values are set.
        if (assignment.trail.size == assignment.numberOfVariables) {
            return finishWithSatIfAssumptionsOk()
        }

        dratBuilder.addComment("Post-Preprocessing cleanup")

        // Remove satisfied clauses and shrink the clauses by
        // removing falsified literals
        db.simplify()

        // Remove deleted clauses which may have occurred during preprocessing
        db.removeDeleted()

        dratBuilder.addComment("Finished preprocessing")

        return null
    }

    /**
     * Returns the list of literals that are directly implied by
     * the given literal though binary clauses.
     *
     * @see equivalentLiteralSubstitution
     */
    private fun binaryImplicationsFrom(lit: Lit): LitVec {
        check(value(lit) == LBool.UNDEF)
        val implied = LitVec()

        for (watched in watchers[lit.neg]) {
            if (watched.deleted) continue
            if (watched.size != 2) continue

            val other = Lit(watched[0].inner xor watched[1].inner xor lit.neg.inner)

            check(value(other) != LBool.FALSE)
            if (value(other) != LBool.UNDEF) continue
            implied.add(other)
        }

        return implied
    }

    /**
     * Performs multiple rounds of [equivalentLiteralSubstitution].
     *
     * This is because ELS can be used to derive new binary clauses,
     * which in turn can be used to derive new ELS substitutions.
     */
    private fun equivalentLiteralSubstitutionRounds(rounds: Int): SolveResult? {
        // This simplify helps to increase the number of binary clauses
        // and allows to not think about assigned literals in ELS itself.
        db.simplify()

        for (i in 0 until rounds) {
            equivalentLiteralSubstitution()?.let { return it }
        }

        return null
    }

    /**
     * Equivalent Literal Substitution (ELS) is a preprocessing technique
     * that tries to find literals that are equivalent to each other.
     *
     * Consider clauses (-1, -2), (2, 3) and (-3, 1). In every satisfying
     * assignment, 1 is equal to -2, and -2 is equal to 3. This means that
     * we can substitute, for example, -2 and 3 with 1 in every clause,
     * and the problem will generally remain the same.
     *
     * This function tries to find such literals and substitute them. To do
     * this, it searches for strongly connected components in the binary
     * implication graph, selects one representative literal from each
     * component, and substitutes all other literals in the component with
     * the representative.
     */
    private fun equivalentLiteralSubstitution(): SolveResult? {
        require(assignment.decisionLevel == 0)

        // To find strongly connected components, we use Tarjan's algorithm.
        // https://en.wikipedia.org/wiki/Tarjan%27s_strongly_connected_components_algorithm

        // Indicates that the literal is not visited yet
        val markUnvisited = 0
        // Indicates that the literal is in the stack (from Tarjan's algorithm)
        val markInStack = 1
        // Indicates that the literal got in the strongly connected component
        // after stack unwinding, but not substituted yet
        val markInScc = 2
        // Indicates that the literal is processed, and possibly substituted
        val markProcessed = 3

        // Marks for each literal, as above
        val marks = MutableList(assignment.numberOfVariables * 2) { markUnvisited }
        // Tarjan's algorithm counter per literal
        val num = MutableList(assignment.numberOfVariables * 2) { 0 }
        var counter = 0

        // Stack for Tarjan's algorithm
        val stack = mutableListOf<Lit>()

        // The representative literal for each variable.
        // Same for every literal in the SCC.
        val representatives = MutableList<Lit?>(assignment.numberOfVariables) { null }

        // Total number of literals substituted
        var totalSubstituted = 0

        val recursionLimit = 5000

        // Tarjan's algorithm, returns the lowest number of all reachable nodes
        // from the given node, or null if the node is in a cycle with the
        // negation of itself, and the problem is UNSAT
        fun dfs(v: Lit, recursionDepthLeft: Int): Int? {
            check(value(v) == LBool.UNDEF)
            check(marks[v] == 0)

            marks[v] = markInStack
            stack.add(v)

            counter++
            num[v] = counter
            var lowest = counter

            if (recursionDepthLeft == 0) {
                return counter
            }

            for (u in binaryImplicationsFrom(v)) {
                if (marks[u] == markUnvisited) {
                    val otherLowest = dfs(u, recursionDepthLeft - 1) ?: return null
                    lowest = min(otherLowest, lowest)
                } else if (marks[u] != markProcessed) {
                    lowest = min(lowest, num[u])
                }
            }

            if (lowest == num[v]) {
                val scc = mutableListOf<Lit>()
                while (true) {
                    val u = stack.removeLast()
                    marks[u] = markInScc
                    scc.add(u)
                    if (u == v) {
                        // We can choose any literal from the SCC as a
                        // representative. We cannot substitute frozen literals,
                        // so we prioritize them as representatives. Moreover,
                        // there might be a problem with assigning different
                        // literals to the same variable, if DFS visits the same
                        // variable twice, so among all literals we choose the
                        // one with the smallest index.
                        var minFrozen = Int.MAX_VALUE
                        var minLit = Int.MAX_VALUE

                        for (w in scc) {
                            // If two complementary literals are in the same SCC,
                            // the problem is UNSAT
                            if (marks[w.neg] == markInScc) {
                                dratBuilder.addComment(
                                    "Discovered UNSAT due to complement literals being in the same SCC"
                                )
                                // Adding unit clauses is required for the proof
                                dratBuilder.addClause(Clause(LitVec.of(w)))
                                dratBuilder.addClause(Clause(LitVec.of(w.neg)))
                                return null
                            }
                            marks[w] = markProcessed

                            minLit = min(minLit, w.inner)
                            if (assignment.isFrozen(w)) {
                                minFrozen = min(minFrozen, w.inner)
                            }
                        }

                        val repr = if (minFrozen != Int.MAX_VALUE) Lit(minFrozen) else Lit(minLit)

                        for (w in scc) {
                            if (w != repr && !assignment.isFrozen(w)) {
                                representatives[w.variable] = repr xor w.isNeg
                            }
                        }
                        // Note that there is no need to add clauses to the proof
                        totalSubstituted += scc.size - 1
                        break
                    }
                }
            }

            return lowest
        }

        // We perform substitution for all reachable SCCs from every positive
        // literal. There is no need to do it for negative literals, because
        // those will just produce the same substitutions (the binary
        // implication graph is symmetrical), and we are likely to visit both
        // positive and negative literals anyway.
        for (varIndex in 0 until assignment.numberOfVariables) {
            val variable = Var(varIndex)
            val lit = variable.posLit

            if (
                !assignment.isActive(variable) ||
                (marks[lit] != markUnvisited || marks[lit.neg] != markUnvisited) ||
                value(lit) != LBool.UNDEF
            ) continue

            dfs(lit, recursionLimit) ?: return finishWithUnsat()
        }

        if (totalSubstituted == 0) return null

        // Mark all substituted variables as inactive and memorize the substitution
        // in the reconstruction stack
        for (varIndex in 0 until assignment.numberOfVariables) {
            val v = Var(varIndex)
            if (representatives[v] == null) continue
            assignment.markInactive(v)
            reconstructionStack.pushSubstitution(representatives[v]!!, v.posLit)
        }

        // We cannot remove clauses that contain substituted literals right
        // away, because we need to build the proof, and removing clauses right
        // after performing substitution may cause the clauses which caused the
        // equivalence to be removed, which will make the proof invalid.
        // Instead, we remember which clauses we no longer need, and remove them
        // later.
        val clausesToDelete = mutableListOf<Clause>()

        // Replace clauses which might have simplified due to substitution
        for (clause in db.clauses + db.learnts) {
            if (clause.deleted) continue

            val willChange = clause.lits.any { representatives[it.variable] != null }
            if (!willChange) continue

            val newLits = LitVec(clause.lits.map { representatives[it.variable]?.xor(it.isNeg) ?: it })
            val containsComplementary = sortDedupAndCheckComplimentary(newLits)
            // Note that clause cannot become empty,
            // however, it can contain complementary literals.
            // We simply remove such clauses.
            if (!containsComplementary) {
                val newClause = Clause(newLits, clause.learnt)
                if (newClause.size == 1) {
                    check(assignment.enqueue(newClause[0], null))
                } else {
                    attachClause(newClause)
                }
            }

            clausesToDelete.add(clause)
        }

        for (clause in clausesToDelete) {
            markDeleted(clause)
        }

        // Propagate all the new unit clauses which might have been discovered.
        propagate()?.let { return finishWithUnsat() }

        return null
    }

    /**
     * Literal probing is only useful if the probe can
     * lead to derivation of something by itself. We can
     * generate list of possibly useful probes ahead of time.
     *
     *  @return list of literals to try probing with
     */
    private fun generateProbes(): LitVec {
        val probes = mutableSetOf<Lit>()

        for (clause in db.clauses) {
            if (clause.deleted) continue
            if (clause.size == 2) continue

            // (A | B) <==> (-A -> B) <==> (-B -> A)
            // Both -A and -B can be used as probes, there is little need
            // to choose both, however.
            val (a, b) = clause.lits
            probes.add(if (a.inner < b.inner) a.neg else b.neg)
        }

        // Remove probes that follow from binary clauses,
        // leaving only roots of the binary implication graph
        for (clause in db.clauses) {
            if (clause.deleted) continue
            if (clause.size != 2) continue

            val (a, b) = clause.lits
            probes.remove(a)
            probes.remove(b)
        }

<<<<<<< HEAD
        return probes.take(config.flpMaxProbes).toMutableList()
=======
        return LitVec(probes.take(flpMaxProbes))
>>>>>>> cbe6848c
    }

    /**
     * Try to propagate each probe and see if it leads to
     * deduction of new binary clauses, or maybe even a
     * conflict.
     *
     * Consider clauses (-1, 2), (-1, -2, 3), and a probe 1.
     * By propagating 1, we can derive 2, which in turn
     * allows us to derive 3. This means that we can add
     * a new binary clause (-1, 3) to the problem. There are
     * other mechanisms that can derive this clause, but
     * probing is one of them.
     *
     * Now, this new added clause can be set as [VarState.reason]
     * of variable 3. In fact, every time we enqueue a literal,
     * we can guarantee that its reason is binary. That binary
     * clause, if new, is the result of Hyper-binary Resolution
     * (see `[hyperBinaryResolve]`) of the old non-binary clause
     * and reasons of literals on the trail.
     */
    private fun failedLiteralProbing(): SolveResult? {
        require(assignment.decisionLevel == 0)

        val probesToTry = generateProbes()

        for (probe in probesToTry) {
            // If we know that the probe is already assigned, skip it
            if (assignment.value(probe) != LBool.UNDEF) {
                continue
            }

            check(assignment.trail.size == assignment.qhead)

            assignment.decisionLevel++
            assignment.uncheckedEnqueue(probe, null)

            val conflict = if (config.flpHyperBinaryResolution) {
                propagateProbeAndLearnBinary()
            } else {
                propagate()
            }

            backtrack(0)

            if (conflict != null) {
                if (!assignment.enqueue(probe.neg, null)) {
                    return finishWithUnsat()
                }

                // Can we learn more while we are at level 0?
                propagate()?.let {
                    return finishWithUnsat()
                }
            }
        }

        return null
    }

    /**
     * A specialized version of [propagate] for [failedLiteralProbing].
     *
     * It tries to learn new binary clauses while propagating literals implied
     * by the probe. During the propagation, this function aggressively
     * prioritizes binary clauses, so that we don't learn too many redundant
     * ones. Other than that, it is the copy-paste of [propagate].
     *
     * Every time we have to propagate a non-binary clause, we perform a
     * [hyperBinaryResolve] and generate a new binary clause from it, which we
     * then assign as a reason for the deduced literal.
     */
    private fun propagateProbeAndLearnBinary(): Clause? {
        require(assignment.decisionLevel == 1)
        assignment.qheadBinaryOnly = assignment.qhead

        var conflict: Clause? = null

        // First, only try binary clauses
        propagateOnlyBinary()?.let { return it }

        while (assignment.qhead < assignment.trail.size) {
            val lit = assignment.trail[assignment.qhead++]

            // Unlike how in normal propagate we only remove clauses from watch
            // lists, here we can also add new binary clauses, so using two
            // pointers is not the easiest option here.
            val clausesToKeep = mutableListOf<Clause>()

            // Iterating with indexes to prevent ConcurrentModificationException
            // when adding new binary clauses. This is ok because any new clause
            // follows from other watched clause anyway.
            val initialWatchesSize = watchers[lit.neg].size
            for (watchedClauseIndex in 0 until initialWatchesSize) {
                val clause = watchers[lit.neg][watchedClauseIndex]
                if (clause.deleted) continue

                clausesToKeep.add(clause)

                // already used
                if (clause.size == 2) continue
                if (conflict != null) continue

                if (clause[0].variable == lit.variable) {
                    clause.lits.swap(0, 1)
                }

                if (value(clause[0]) == LBool.TRUE) continue

                var firstNotFalse = -1
                for (ind in 2 until clause.size) {
                    if (value(clause[ind]) != LBool.FALSE) {
                        firstNotFalse = ind
                        break
                    }
                }

                if (firstNotFalse == -1 && value(clause[0]) == LBool.FALSE) {
                    conflict = clause
                } else if (firstNotFalse == -1) {
                    // Note: if hyper-binary resolution is disabled in the
                    // config, we simply use the default propagate.

                    // we deduced this literal from a non-binary clause,
                    // so we can learn a new clause
                    var newBinary = hyperBinaryResolve(clause)

                    // Check that lit in either at index 0 of the clause and negated,
                    // or not in the clause at all.
                    check(
                        newBinary[0] == lit.neg ||
                            lit.variable != newBinary[0].variable && lit.variable != newBinary[1].variable
                    )

                    // The new clause may subsume the old one, rendering it useless
                    if (newBinary[0] in clause.lits) {
                        // We don't need to keep the clause in the watcher list
                        clausesToKeep.removeLast()
                        newBinary = newBinary.copy(learnt = clause.learnt)
                        attachClause(newBinary)
                        markDeleted(clause)
                    } else {
                        // If not, simply add the new clause
                        attachClause(newBinary)
                    }

                    // Make sure watch is not overwritten at the end of the loop
                    if (lit.neg == newBinary[0]) clausesToKeep.add(newBinary)

                    assignment.uncheckedEnqueue(clause[0], newBinary)
                    // again, we try to only use binary clauses first
                    propagateOnlyBinary()?.let { conflict = it }
                } else {
                    watchers[clause[firstNotFalse]].add(clause)
                    clause.lits.swap(firstNotFalse, 1)
                    clausesToKeep.removeLast()
                }
            }

            watchers[lit.neg] = clausesToKeep

            if (conflict != null) break
        }

        return conflict
    }

    /**
     * Used in [propagateProbeAndLearnBinary] to only propagate using
     * binary clauses. It uses a separate queue pointer ([Assignment.qheadBinaryOnly]).
     */
    private fun propagateOnlyBinary(): Clause? {
        require(assignment.qheadBinaryOnly >= assignment.qhead)

        while (assignment.qheadBinaryOnly < assignment.trail.size) {
            val lit = assignment.trail[assignment.qheadBinaryOnly++]

            check(value(lit) == LBool.TRUE)

            for (clause in watchers[lit.neg]) {
                if (clause.deleted) continue
                if (clause.size != 2) continue

                val other = Lit(clause[0].inner xor clause[1].inner xor lit.neg.inner)

                when (value(other)) {
                    // if the other literal is true, the
                    // clause is already satisfied
                    LBool.TRUE -> continue
                    // both literals are false, there is a conflict
                    LBool.FALSE -> {
                        // at this point, it does not matter how the conflict
                        // was discovered, the caller won't do anything after
                        // this anyway, but we still need to backtrack somehow,
                        // starting from this literal:
                        assignment.qhead = assignment.qheadBinaryOnly
                        return clause
                    }
                    // the other literal is unassigned
                    LBool.UNDEF -> assignment.uncheckedEnqueue(other, clause)
                }
            }
        }

        return null
    }

    /**
     * Hyper binary resolution for [failedLiteralProbing]. This is used to
     * produce new, most efficient binary clauses in the FLP.
     *
     * The problem it is trying to solve is the following: during the
     * [failedLiteralProbing], we deduced a literal from a non-binary clause.
     * However, since the only decision literal on the trail is the probe,
     * we know that this clause can be simplified to a binary clause:
     * it is the implication from the probe to the deduced literal.
     *
     * This may not be the most "efficient" binary clause, however.
     * For example, consider clauses (-1, 2), (-2, 3), (-2, -3, 4).
     * ```
     * 1 --> 2 --> 3 --> 4
     *       |___________^
     * ```
     * We can add clause (-1, 4), but it is not the most "efficient" one.
     * Instead, we can add (-2, 4). That way (-1, 4) follows from (-1, 2)
     * and (-2, 4) through resolution anyway, potentially saving us some
     * search tree space, since, having 2, we can now deduce 4 faster.
     *
     * The antecedent of the implication is the *lowest common ancestor*
     * of the negation of all false literals in the clause in the
     * implication tree (reminder: during probing, the reason for every
     * literal in binary). This function finds this LCA, and produces
     * a binary clause of the form (-LCA, deduced literal).
     *
     * This clause is called a "Hyper-binary Resolvent", because it is
     * the resolution of the non-binary clause with the implications from
     * LCA to the negation of a literal in the clause. Only running HBR
     * during probing is introduced by PrecoSAT, and based on the fact
     * that most of the hyper-binary resolvents were generated during
     * probing on decision level 1 anyhow. (according to CaDiCaL docs)
     *
     * This function assumes that the first literal in the clause is the
     * only unassigned literal yet.
     *
     * @see failedLiteralProbing
     */
    private fun hyperBinaryResolve(clause: Clause): Clause {
        require(assignment.decisionLevel == 1)
        require(clause.size > 2)
        require(value(clause[0]) == LBool.UNDEF)

        // On level 1, the literals on the trail form a binary implication tree.
        // Therefore, the negation of all literal (on level > 0) in the clause
        // has a unique **lowest common ancestor**, commonly denoted as LCA.
        var lca: Lit? = null

        // Iteration of this look finds the LCA of
        // (ancestor, clause[otherLitIndex].neg)
        root@ for (otherLitIndex in 1 until clause.size) {
            var lit = clause[otherLitIndex].neg
            if (assignment.level(lit.variable) == 0) continue

            if (lca == null) lca = lit

            while (lca != lit) {
                val lcaVar = lca!!.variable
                val litVar = lit.variable

                // If any of the reasons is null, it means that the literal
                // is the probe itself, in the root of the implication tree.
                // In this case, we reached the root of the tree.
                if (assignment.reason(lcaVar) == null) {
                    break@root
                }

                if (assignment.reason(litVar) == null) {
                    lca = lit
                    break@root
                }

                // To find the LCA, we repeatedly (in this while)
                // go up the tree from the literal with the larger
                // index on the trail (this literal is deeper)
                if (assignment.trailIndex(lcaVar) > assignment.trailIndex(litVar)) {
                    check(assignment.reason(lcaVar)!!.size == 2)
                    val (a, b) = assignment.reason(lcaVar)!!.lits
                    lca = Lit(lca.inner xor a.inner xor b.inner).neg
                } else {
                    check(assignment.reason(litVar)!!.size == 2)
                    val (a, b) = assignment.reason(litVar)!!.lits
                    lit = Lit(lit.inner xor a.inner xor b.inner).neg
                }
            }
        }

        requireNotNull(lca)
        return Clause(LitVec.of(lca.neg, clause[0]), true)
    }

    /**
     * Priority queue for variables, used in [boundedVariableElimination].
     * It is a min-heap, where the key is the score of the variable
     * obtained by [bveVariableScore].
     */
    class VariableMinPriorityQueue(var size: Int) {
        private val keys: DoubleArray = DoubleArray(size)
        private val heap: IntArray = IntArray(size) { it }
        private val indices: IntArray = IntArray(size) { it }

        fun contains(x: Var): Boolean = indices[x] != -1

        private fun parent(v: Int) = (v - 1) / 2
        private fun left(v: Int) = 2 * v + 1
        private fun right(v: Int) = 2 * v + 2

        private fun swap(v: Int, u: Int) {
            indices[heap[v]] = u
            indices[heap[u]] = v
            heap.swap(v, u)
        }

        private fun siftUp(x: Var) {
            var v = indices[x]
            var p = parent(v)
            while (v > 0 && keys[heap[p]] < keys[heap[v]]) {
                swap(v, p)
                v = p
                p = parent(v)
            }
        }

        private fun siftDown(x: Var) {
            var v = indices[x]
            while (true) {
                val l = left(v)
                val r = right(v)
                var smallest = v
                if (l < size && keys[heap[l]] < keys[heap[smallest]]) smallest = l
                if (r < size && keys[heap[r]] < keys[heap[smallest]]) smallest = r
                if (smallest == v) break
                swap(v, smallest)
                v = smallest
            }
        }

        fun getKey(x: Var): Double = keys[x]

        fun setKey(x: Var, value: Double) {
            if (!contains(x)) return
            keys[x] = value
            siftUp(x)
            siftDown(x)
        }

        fun pop(): Var {
            require(size > 0)
            val result = Var(heap[0])
            swap(0, size - 1)
            size--
            if (heap.isNotEmpty()) siftDown(Var(heap[0]))
            indices[result] = -1
            return result
        }
    }

    /**
     * [boundedVariableElimination] requires a global mutable state, which is
     * stored here.
     */
    class EliminationState(numberOfVariables: Int) {
        /**
         * Occurrences of each literal in the problem: for every literal we
         * store the clauses it is in. Some clauses may be deleted and should
         * be ignored. The size of the occurrences list for each literal is not
         * necessarily equal to the value in [occurrenceNumbers] because we
         * don't count deleted clauses.
         */
        val occurrences: List<MutableList<Clause>> = MutableList(numberOfVariables * 2) { mutableListOf() }

        /**
         * This is the "real" amount of occurrences of each literal in the
         * problem.
         */
        val occurrenceNumbers: IntArray = IntArray(numberOfVariables * 2)

        /**
         * We use this queue to find the next variable to eliminate.
         */
        val variableOrder: VariableMinPriorityQueue = VariableMinPriorityQueue(numberOfVariables)

        /**
         * Number of not-deleted clauses in the problem. BVE creates and deletes
         * a lot of clauses, which take a lot of memory. We need garbage
         * collector to clean them up, which means we must remove references to
         * deleted clauses from time to time. After eliminating a variable,
         * we check if the number of clauses in the database (including deleted
         * ones) is more than twice the number of not-deleted clauses, which we
         * store here. If it is, we remove all deleted clauses from the
         * [db], [watchers], and [occurrences] lists.
         */
        var numberOfClauses: Int = 0

        /**
         * In [findOrGates] we use this list to store indices of binary clauses
         * that contain pivot literal. It is too expensive to create a new list
         * for each pivot, so we reuse this one for the entire BVE.
         */
        val gateMarks: IntArray = IntArray(numberOfVariables * 2)

        /**
         * In [removeSubsumedBy] we mark literals from the clause to
         * quickly check if other clauses contain all literals from it.
         */
        val subsumptionMarks: BooleanArray = BooleanArray(numberOfVariables * 2)
    }

    /**
     * The priority of a variable in [boundedVariableElimination]. The less,
     * the higher priority. The computed score is used as a key in the
     * [EliminationState.variableOrder] queue.
     */
    private fun bveVariableScore(state: EliminationState, x: Var): Double {
        val pos = state.occurrenceNumbers[x.posLit]
        val neg = state.occurrenceNumbers[x.negLit]
        val weightedSum = config.bveVarScoreSumWeight * (pos + neg)
        val weightedProd = config.bveVarScoreProdWeight * (pos * neg)
        return weightedSum + weightedProd
    }

    /**
     * In [boundedVariableElimination], we must keep track of occurrences list
     * ([EliminationState.occurrences]), number of clauses, and other things.
     * To simplify the code, we use this function to mark clauses as deleted
     * during BVE.
     */
    private fun bveMarkDeleted(state: EliminationState, clause: Clause) {
        require(!clause.deleted)
        require(!clause.learnt)
        bveStats.clausesDeleted++
        state.numberOfClauses--
        markDeleted(clause)
        for (lit in clause.lits) {
            state.occurrenceNumbers[lit]--
            state.variableOrder.setKey(lit.variable, bveVariableScore(state, lit.variable))
        }
    }

    /**
     * In [boundedVariableElimination], we must keep track of occurrences list
     * ([EliminationState.occurrences]), number of clauses, and other things.
     * To simplify the code, we use this function to attach new clauses.
     *
     * Similar to [bveMarkDeleted], but for adding new clauses.
     */
    private fun bveAttachClause(state: EliminationState, clause: Clause) {
        require(clause.size > 1)
        bveStats.clausesAttached++
        state.numberOfClauses++
        attachClause(clause)
        for (lit in clause.lits) {
            state.occurrences[lit].add(clause)
            state.occurrenceNumbers[lit]++
            state.variableOrder.setKey(lit.variable, bveVariableScore(state, lit.variable))
        }
    }

    /**
     * Shrinks the clause by removing all literals that are assigned to false,
     * and adds it through [bveAttachClause]. This function can derive empty
     * clause, or a unit clause which, when propagated, leads to empty clause,
     * so it returns [SolveResult.UNSAT] in those cases.
     */
    private fun bveAttachShrunkClause(state: EliminationState, clause: Clause): SolveResult? {
        if (clause.lits.any { assignment.value(it) == LBool.TRUE }) return null
        clause.lits.removeAll { assignment.value(it) == LBool.FALSE }

        when (clause.size) {
            0 -> return finishWithUnsat()
            1 -> {
                bveStats.unitsAssigned++
                if (!assignment.enqueue(clause.lits[0], null)) return finishWithUnsat()
                bvePropagate()?.let { return finishWithUnsat() }
            }
            else -> {
                bveAttachClause(state, clause)
            }
        }

        return null
    }

    /**
     * The [boundedVariableElimination] is a preprocessing technique that tries
     * to eliminate variables from the problem. It is based on multiple
     * observations, which are described in [bveTryEliminate], but the overall
     * idea is to choose a variable which does not occur often, and remove it
     * by replacing all the clauses it is in with resolvents of those clauses.
     * Of course, there can be too many resolvents, so we limit the number of
     * resolvents per elimination, as well as do other things to prevent the
     * algorithm and subsequent solving from taking too much time.
     */
    private fun boundedVariableElimination(): SolveResult? {
        require(assignment.decisionLevel == 0)

        // This state will be used all throughout the BVE
        val state = EliminationState(assignment.numberOfVariables)

        for (clause in db.clauses) {
            if (clause.deleted) continue
            state.numberOfClauses++
            for (lit in clause.lits) {
                state.occurrenceNumbers[lit]++
                state.occurrences[lit].add(clause)
                state.variableOrder.setKey(lit.variable, bveVariableScore(state, lit.variable))
            }
        }

        for (attemptNumber in 0 until config.bveMaxVarsToEliminate) {

            // We first need to find the next variable to eliminate. We do this
            // by choosing the variable with the smallest number of occurrences
            // among all active variables.

            var bestVariable: Var? = null

            while (state.variableOrder.size > 0) {
                // Variable ordering based on binary heap provides fast access
                // to the smallest element, significantly faster than simple
                // linear search.
                val v = state.variableOrder.pop()

                // Not every variable can be eliminated though. We check for
                // that here
                if (assignment.isActive(v) &&
                    !assignment.isFrozen(v) &&
                    assignment.value(v) == LBool.UNDEF &&
                    state.variableOrder.getKey(v) <= config.bveMaxVarScore
                ) {
                    bestVariable = v
                    break
                }
            }

            if (bestVariable == null) break

            // Once we found a variable, we try to eliminate it. Note that
            // during the elimination, we can learn a unit clause which may
            // derive UNSAT.

            bveStats.eliminationAttempts++
            bveTryEliminate(state, bestVariable)?.let { return it }

            /*
            // To check how efficient the elimination is, we check the ratio
            // of eliminated variables to the number of elimination attempts,
            // after we tried to eliminate a certain number of variables.
            // If the ratio is too low, we stop the elimination, because
            // if it didn't work at the beginning, when variables are supposedly
            // easier to eliminate, it is unlikely to work later.
            if (bveStats.eliminationAttempts > bveConfig.minimumVarsToTry) {
                val relEfficiency = bveStats.eliminatedVariables.toDouble() / bveStats.eliminationAttempts
                if (relEfficiency < bveConfig.relativeEfficiencyThreshold) {
                    break
                }
            }
             */

            // This is the "garbage collection" routine we store number of
            // clauses for. If there are too many deleted clauses, we remove
            // them from the database, watchers, and occurrences list, allowing
            // the garbage collector to clean them up. It is easy to run out of
            // memory without this.
            if (db.clauses.size > state.numberOfClauses * 2) {
                db.clauses.removeAll { it.deleted }

                for (watches in watchers) {
                    watches.removeAll { it.deleted }
                }

                for (occurrenceList in state.occurrences) {
                    occurrenceList.removeAll { it.deleted }
                }
            }
        }

        // After the elimination is complete, we need to remove learnt clauses
        // which now contain eliminated variables. We also need to shrink
        // learnt clauses, because they may contain literals which are now
        // falsified.
        for (learnt in db.learnts.toMutableList()) {
            if (learnt.deleted) continue
            if (learnt.lits.any { !assignment.isActive(it) || assignment.value(it) == LBool.TRUE }) {
                markDeleted(learnt)
            } else {
                val needsShrink = learnt.lits.any { assignment.value(it) == LBool.UNDEF }
                if (!needsShrink) continue

                val newLearnt = learnt.copy(lits = learnt.lits.copy())
                newLearnt.lits.removeAll { assignment.value(it) == LBool.FALSE }

                when (newLearnt.size) {
                    0 -> return finishWithUnsat()

                    1 -> {
                        if (!assignment.enqueue(newLearnt.lits[0], null)) {
                            return finishWithUnsat()
                        }
                        bvePropagate()?.let { return finishWithUnsat() }
                    }

                    else -> attachClause(newLearnt)
                }

                markDeleted(learnt)
            }
        }

        println("Eliminated ${bveStats.eliminatedVariables} variables out of ${bveStats.eliminationAttempts}")
        println("Total clause DB mutations: additions: ${bveStats.clausesAttached}, deletions: ${bveStats.clausesDeleted}")
        println("Resolvents added: ${bveStats.resolventsAdded}, which resolved: ${bveStats.clausesResolved} clauses")
        println("Units assigned: ${bveStats.unitsAssigned}")
        println("Failed to resolve because resolvent was too big: ${bveStats.resolventsTooBig}")
        println("Tautological resolvents: ${bveStats.tautologicalResolvents}")
        println("Gates found: ${bveStats.gatesFound}")
        println("Backward subsumption removed ${bveStats.clausesSubsumed} and strengthened ${bveStats.clausesStrengthened} clauses")

        return null
    }

    /**
     * Try to eliminate a variable [pivot] from the problem. This is the core of
     * [boundedVariableElimination].
     *
     * The idea is to first find all clauses containing [pivot] variable. We
     * then perform "variable elimination by distribution", described in
     * the SatElite paper. This function can cause the problem to become UNSAT,
     * in which case it returns [SolveResult.UNSAT].
     *
     * The implementation details and overall algorithm are explained in the
     * function source code itself.
     */
    private fun bveTryEliminate(state: EliminationState, pivot: Var): SolveResult? {
        require(assignment.isActive(pivot))
        require(!assignment.isFrozen(pivot))
        require(!assignment.value(pivot) == LBool.UNDEF)

        // We first find all clauses containing the variable
        val posOccurrences = state.occurrences[pivot.posLit]
        val negOccurrences = state.occurrences[pivot.negLit]

        // This is what makes variable elimination "bounded". By setting the
        // limit for the number of resolvents, we can prevent the algorithm
        // from generating too many clauses.
        val bound: Int = config.bveMaxNewClausesPerElimination +
            posOccurrences.count { !it.deleted } +
            negOccurrences.count { !it.deleted }

        // As observed in SatElite paper, there are special kinds of clause
        // formations, called "gates", which, when resolved with other gates,
        // produce a tautological resolvent. Those are valuable for the
        // algorithm, so we try to find them here.
        var gateClauses: List<Clause>? = null

        // We can only use a single gate, so we just use the first one we found
        // Below we look for OR-gates. Those are constraints in the form
        // x = (a1 | a2 | ... | aK), where x is the pivot literal, and a1, a2,
        // ..., aK are other literals. This is also AND-gate for the negation
        // of the literal, of course. See the implementation for more details.
        if (gateClauses == null) gateClauses = findOrGates(state, pivot.posLit)
        if (gateClauses == null) gateClauses = findOrGates(state, pivot.negLit)
        if (gateClauses != null) bveStats.gatesFound++

        // Finally, we perform the resolutions.
        val resolventsToAdd = mutableListOf<Clause>()

        for (i in 0 until posOccurrences.size) {
            val posClause = posOccurrences[i]
            if (posClause.deleted) continue

            for (j in 0 until negOccurrences.size) {
                val negClause = negOccurrences[j]
                if (negClause.deleted) continue

                // As noted above, gates hold special meaning. Turns out
                // resolving gate clause with another gate clause produces
                // a tautological resolvent, so we skip those.
                // Moreover, resolving non-gate clause with another non-gate
                // clause produces a clause subsumed by the other resolvents,
                // which only leaves us with the case of resolving a gate
                // clause with a non-gate clause! See the SatElite paper for
                // more details.
                if (gateClauses != null) {
                    val isPosClauseGate = gateClauses.any { it === posClause }
                    val isNegClauseGate = gateClauses.any { it === negClause }
                    if (isPosClauseGate == isNegClauseGate) continue
                }

                // We perform the resolution here.
                val resolvent = resolve(posClause, negClause, pivot)

                // If it is tautological, we skip it.
                if (resolvent == null) {
                    bveStats.tautologicalResolvents++
                    continue
                }

                // If it is too big, we can't eliminate the variable. This limit
                // is added to prevent the algorithm from generating resolvents
                // of exponential size and running out of memory.
                if (resolvent.size > config.bveResolventSizeLimit) {
                    bveStats.resolventsTooBig++
                    return null
                }

                resolventsToAdd.add(resolvent)

                // We also limit the number of resolvents we add per elimination
                // to prevent the algorithm from generating too many clauses.
                if (resolventsToAdd.size > bound) return null
            }
        }

        // Finally, we eliminate the variable. Notice that the removal of the
        // learnts with the eliminated variable is done outside the main loop of
        // boundedVariableElimination, and performed later. We use the
        // specialized propagate procedure to overcome that.
        assignment.markInactive(pivot)
        bveStats.eliminatedVariables++

        // We add resolvents to the database, removing falsified literals from
        // them.
        for (resolvent in resolventsToAdd) {
            bveStats.resolventsAdded++
            bveAttachShrunkClause(state, resolvent)?.let { return it }
            removeSubsumedBy(state, resolvent)?.let { return it }
        }

        // Finally, we remove old clauses containing the variable.
        for (clause in posOccurrences) {
            if (clause.deleted) continue
            bveMarkDeleted(state, clause)
            bveStats.clausesResolved++
            reconstructionStack.push(clause, pivot.posLit)
        }

        for (clause in negOccurrences) {
            if (clause.deleted) continue
            bveMarkDeleted(state, clause)
            bveStats.clausesResolved++
            reconstructionStack.push(clause, pivot.negLit)
        }

        return null
    }

    /**
     * As mentioned in the SatElite paper, when clauses form a gate circuit, we
     * don't need to add every resolvent. This function looks for OR-gates,
     * which is the gate in form `x = (a1 | a2 | ... | aK)`. This is equivalent
     * to `-x = (-a1 & -a2 & ... & -aK)` so this function also discovers
     * AND-gates when used on the negation of the pivot literal. Note that this
     * function also discovers equivalences, that is, the gates of the form
     * `x = a`.
     *
     * In clausal form, this gate is represented as a big clause, the negation
     * of `x` and all the `a1, a2, ..., aK` literals, and a bunch of binary
     * clauses between `x` and negations of `a1, a2, ..., aK` literals. This
     * function returns such clauses. `x` is [pivot].
     */
    private fun findOrGates(
        state: EliminationState,
        pivot: Lit,
    ): List<Clause>? {
        val posOccurrences = state.occurrences[pivot]
        val negOccurrences = state.occurrences[pivot.neg]
        var foundAny = false

        val gateClauses = mutableListOf<Clause>()

        // We first mark all literals which occur in binary clauses with the
        // positive pivot.
        for (i in 0 until posOccurrences.size) {
            val clause = posOccurrences[i]
            if (clause.deleted) continue
            if (clause.size != 2) continue
            val other = Lit(clause[0].inner xor clause[1].inner xor pivot.inner)
            // We use the index of the clause + 1 as the mark, because we need
            // to restore the clause from the mark later. Of course, we can't
            // use 0 as the mark.
            state.gateMarks[other.neg] = i + 1
        }

        // We then look for the "big clause"
        for (i in 0 until negOccurrences.size) {
            val clause = negOccurrences[i]
            if (clause.deleted) continue

            // If all the literals in the clause, except the negation of the
            // pivot, are marked, then we found that clause.
            if (clause.lits.all { state.gateMarks[it] != 0 || it == pivot.neg }) {
                foundAny = true
                gateClauses.add(clause)

                for (lit in clause.lits) {
                    if (lit != pivot.neg) {
                        gateClauses.add(posOccurrences[state.gateMarks[lit] - 1])
                    }
                }

                break
            }
        }

        // We then must reset the marks.
        for (i in 0 until posOccurrences.size) {
            val clause = posOccurrences[i]
            if (clause.deleted) continue
            if (clause.size != 2) continue
            val other = Lit(clause[0].inner xor clause[1].inner xor pivot.inner)
            state.gateMarks[other.neg] = 0
        }

        if (!foundAny) return null
        return gateClauses
    }

    /*
     * Given a [clause], this function removes all the clauses which are
     * subsumed by it, as well as strengthens the clause by self-subsumption.
     *
     * During the [boundedVariableElimination] procedure, we produce a lot of
     * resolvents, some of which are subsumed by other clauses. This happens a
     * lot and removing such clauses is crucial for the performance of the BVE.
     *
     * Moreover, sometimes a clause can be "almost subsumed" by another clause,
     * that is, it would have been subsumed if not the one literal in the wrong
     * phase. Consider two clauses, `x or A` and `-x or B`, and assume `A`
     * subsumes `B`. Then, by resolving the two clauses, we get `A or B`, which
     * is equivalent to `B`. In that case, we say that `-x or B` is strengthened
     * by self-subsumption using `x or A`.
     *
     * Note that strengthening can cause a clause to become a unit, in which
     * case we must propagate it, and in case of a conflict, return UNSAT.
     */
    private fun removeSubsumedBy(state: EliminationState, clause: Clause): SolveResult? {
        // This function uses multiple heuristics to speed up the process.

        // First of all, we only consider clauses which are occurrences of the
        // least occurring literal. This may cause us to miss strengthening, but
        // the performance gain is worth it.
        val leastOccurrenceLit = clause.lits.minBy { state.occurrences[it].size }

        // We mark all the literals in the clause.
        for (lit in clause.lits) state.subsumptionMarks[lit] = true

        // And iterate over all the clauses which contain the least occurring
        // literal.
        val initialSize = state.occurrences[leastOccurrenceLit].size
        outer@ for (i in 0 until initialSize) {
            val otherClause = state.occurrences[leastOccurrenceLit][i]

            if (otherClause === clause) continue
            if (otherClause.deleted) continue

            // We also only consider clauses which are at least as big as the
            // clause we are trying to subsume.
            if (otherClause.size < clause.size) continue

            // This is the mismatch used for strengthening.
            var mismatch: Lit? = null

            for (lit in otherClause.lits) {
                if (!state.subsumptionMarks[lit]) {
                    // If mismatch is already set, then we have two literals
                    // which are not in the clause we are trying to subsume.
                    // If mismatch does not occur in the clause in the
                    // other phase, then we can't strengthen.
                    if (mismatch != null || !state.subsumptionMarks[lit.neg]) {
                        continue@outer
                    }

                    mismatch = lit
                }
            }

            if (mismatch == null) {
                // Finally, if there are no mismatches, then the clause is simply
                // subsumed.
                bveStats.clausesSubsumed++
                bveMarkDeleted(state, otherClause)
            } else if (state.subsumptionMarks[mismatch.neg]) {
                val lits = clause.lits.copy()
                lits.remove(mismatch.neg)
                // Otherwise, we can strengthen the clause.
                val strengthenedClause = Clause(lits)
                // Note that we don't reset marks here with a hope that those
                // will never be used after UNSAT anyway.
                bveStats.clausesStrengthened++
                bveAttachShrunkClause(state, strengthenedClause)?.let { return it }
                bveMarkDeleted(state, otherClause)
            }
        }

        // We then must reset the marks.
        for (lit in clause.lits) state.subsumptionMarks[lit] = false

        return null
    }

    /**
     * The resolution procedure used by the [boundedVariableElimination].
     *
     * Given two clauses, [clause1] and [clause2], which
     * contain the same variable in opposite phases, this function returns the
     * resolvent of the two clauses, or null if the resolvent is a tautology,
     * or satisfied.
     *
     * It may return a unit clause, but it should never return an empty clause.
     */
    private fun resolve(clause1: Clause, clause2: Clause, pivot: Var): Clause? {
        require(!clause1.learnt && !clause2.learnt)
        require(!clause1.deleted && !clause2.deleted)
        val resolvent = LitVec.emptyOfCapacity(clause1.size + clause2.size - 2)

        for (lit in clause1.lits) {
            if (lit.variable == pivot) continue
            val value = assignment.value(lit)
            if (value == LBool.FALSE) continue
            if (value == LBool.TRUE) return null

            resolvent.add(lit)
        }

        for (lit in clause2.lits) {
            if (lit.variable == pivot) continue
            val value = assignment.value(lit)
            if (value == LBool.FALSE) continue
            if (value == LBool.TRUE) return null

            resolvent.add(lit)
        }

        if (sortDedupAndCheckComplimentary(resolvent)) {
            return null
        }

        return Clause(resolvent)
    }

    /**
     * This is the custom propagation procedure used by the
     * [boundedVariableElimination]. It is similar to the regular propagation
     * except it ignores clauses which contain non-active literals. This is
     * because when propagating, we may accidentally use a learnt clause which
     * will cause learning non-active variables, and since removing learnt
     * clauses is not cheap, we cannot afford to do that every elimination.
     *
     * It also removes such clauses from the watch list, since they are useless
     * anyway.
     */
    private fun bvePropagate(): Clause? {
        require(ok && assignment.decisionLevel == 0)

        var conflict: Clause? = null

        while (assignment.qhead < assignment.trail.size) {
            val lit = assignment.dequeue()

            check(value(lit) == LBool.TRUE)

            var j = 0
            val possiblyBrokenClauses = watchers[lit.neg]

            for (i in 0 until possiblyBrokenClauses.size) {
                val clause = possiblyBrokenClauses[i]
                if (clause.deleted) continue

                possiblyBrokenClauses[j++] = clause

                if (conflict != null) continue

                // This is where we ignore clauses with non-active literals.
                if (clause.lits.any { !assignment.isActive(it) }) {
                    j--
                    continue
                }

                if (clause[0].variable == lit.variable) {
                    clause.lits.swap(0, 1)
                }

                if (value(clause[0]) == LBool.TRUE) continue

                var firstNotFalse = -1
                for (ind in 2 until clause.size) {
                    if (value(clause[ind]) != LBool.FALSE) {
                        firstNotFalse = ind
                        break
                    }
                }

                if (firstNotFalse == -1 && value(clause[0]) == LBool.FALSE) {
                    conflict = clause
                } else if (firstNotFalse == -1) {
                    assignment.uncheckedEnqueue(clause[0], clause)
                } else {
                    watchers[clause[firstNotFalse]].add(clause)
                    clause.lits.swap(firstNotFalse, 1)
                    j--
                }
            }

            watchers[lit.neg].retainFirst(j)

            if (conflict != null) break
        }

        return conflict
    }

    /**
     * Add [clause] into the database and attach watchers for it.
     */
    fun attachClause(clause: Clause) {
        require(clause.size >= 2) { clause }
        check(ok)
        db.add(clause)
        watchers[clause[0]].add(clause)
        watchers[clause[1]].add(clause)
        if (!clause.fromInput) dratBuilder.addClause(clause)
    }

    /**
     * Mark [clause] for deletion. During [ClauseDatabase.reduceIfNeeded]
     * it will be removed from the database, and the watchers
     * will be detached (the latter may also happen in [propagate]).
     */
    fun markDeleted(clause: Clause) {
        check(ok)
        clause.deleted = true
        if (!clause.fromInput) dratBuilder.deleteClause(clause)
    }

    /**
     * Propagate all the literals in the trail that are not yet propagated. If
     * a conflict is found, return the clause that caused it.
     *
     * This function takes every literal on the trail that has not been
     * propagated (that is, all literals for which `qhead <= index < trail.size`)
     * and applies the unit propagation rule to it, possibly leading to deducing
     * new literals. The new literals are added to the trail, and the process is
     * repeated until no more literals can be propagated, or a conflict is found.
     *
     * @return the conflict clause if a conflict is found, or `null` if no
     * conflict occurs.
     */
    fun propagate(): Clause? {
        // check(ok)

        var conflict: Clause? = null

        while (assignment.qhead < assignment.trail.size) {
            val lit = assignment.dequeue()

            // check(value(lit) == LBool.TRUE)

            // We use two pointers to iterate over the list of clauses, removing
            // the ones that are deleted or already satisfied. This pointer
            // points to the next position to write the kept clause.
            var j = 0
            val possiblyBrokenClauses = watchers[lit.neg]

            // Check the list of clauses watching the negation of the literal.
            // In those clauses, both of the watched literals might be false,
            // which can either lead to a conflict (all literals in clause are false),
            // unit propagation (only one unassigned literal left), or invalidation
            // of the watchers (both watchers are false, but there are others)
            for (i in 0 until possiblyBrokenClauses.size) {
                val clause = possiblyBrokenClauses[i]
                if (clause.deleted) continue

                possiblyBrokenClauses[j++] = clause

                if (conflict != null) continue

                // we are always watching the first two literals in the clause
                // this makes sure that the second watcher is lit,
                // and the first one is the other one
                if (clause[0].variable == lit.variable) {
                    clause.lits.swap(0, 1)
                }

                // if first watcher (not lit) is true then the clause is already true, skipping it
                if (value(clause[0]) == LBool.TRUE) continue

                // Index of the first literal in the clause not assigned to false
                var firstNotFalse = -1
                for (ind in 2 until clause.size) {
                    if (value(clause[ind]) != LBool.FALSE) {
                        firstNotFalse = ind
                        break
                    }
                }

                if (firstNotFalse == -1 && value(clause[0]) == LBool.FALSE) {
                    // all the literals in the clause are already assigned to false
                    conflict = clause
                } else if (firstNotFalse == -1) { // getValue(brokenClause[0]) == VarValue.UNDEFINED
                    // the only unassigned literal (which is the second watcher) in the clause must be true
                    assignment.uncheckedEnqueue(clause[0], clause)
                } else {
                    // there is at least one literal in the clause not assigned to false,
                    // so we can use it as a new first watcher instead
                    watchers[clause[firstNotFalse]].add(clause)
                    clause.lits.swap(firstNotFalse, 1)
                    j--
                }
            }

            watchers[lit.neg].retainFirst(j)

            if (conflict != null) break
        }

        return conflict
    }

    /**
     * Analyzes the conflict clause returned by [propagate]
     * and returns a new clause that can be learned.
     *
     * This function analyzes the conflict clause by walking back on
     * the trail and replacing all but one literal in the conflict clause
     * by their reasons. The learned clause is then simplified by removing
     * redundant literals.
     *
     * @param conflict the conflict clause.
     * @param minimize if true, the learned clause will be minimized by
     *                 removing literals which follow from the other literals
     *                 in the learned clause.
     * @return the learned clause.
     */
    fun analyzeConflict(conflict: Clause, minimize: Boolean = true): Clause {
        // We analyze conflict by walking back on implication graph,
        // starting with the literals in the conflict clause.
        // (Technically, the literals of the conflict are added on
        // the first iteration, and we start with nothing, but it
        // is easier to think about it this way.)
        // For every literal from the last decision level, we replace
        // that literal with its reason, until only one literal from
        // the last decision level is left. This literal is called
        // the "Unique Implication Point" (UIP).

        // Keep track of the variables we have "seen" during the analysis
        // (see implementation below for details)
        val seen = BooleanArray(assignment.numberOfVariables)

        // The list of literals of the learnt
        val learntLits = mutableListOf<Lit>()

        // How many literals from the last decision level we have seen,
        // but not yet replaced with their reasons?
        var lastLevelLitCount = 0

        // The next clause we are about to add to the cut
        var clauseToAdd = conflict

        // The index of the last literal from the last decision level,
        // not yet replaced with its reason
        var index = assignment.trail.lastIndex

        while (true) {
            db.clauseBumpActivity(clauseToAdd)

            for (lit in clauseToAdd.lits) {
                if (seen[lit.variable]) continue

                // Mark all the variables in the clause as seen, if not already
                seen[lit.variable] = true

                if (assignment.level(lit) == assignment.decisionLevel) {
                    // If the literal is from the last decision level,
                    // just count it here: we will replace it with its reason later
                    // because every literal (except lit) in its reason
                    // is before lit on the trail, and lit is already seen
                    lastLevelLitCount++
                } else {
                    // Literals from the previous decision levels are added to the learnt
                    learntLits.add(lit)
                }
            }

            // After we added all the literals from the clause to the learnt,
            // we find the next literal from the last decision level to replace
            // with its reason. We do this by walking back on the trail.
            while (!seen[assignment.trail[index].variable]) index--

            // If only one literal from the last decision level is left,
            // we have found the UIP.
            if (lastLevelLitCount == 1) break

            // Otherwise, it must be replaced with its reason on the next iteration
            lastLevelLitCount--
            val lastLevelVar = assignment.trail[index].variable
            index--
            clauseToAdd = assignment.reason(lastLevelVar)!!
        }

        // Add the UIP to the learnt in the correct phase.
        val uip = assignment.trail[index]
        learntLits.add(uip.neg)

        // Some literals in the learnt can follow from their reasons,
        // included in the learnt. We remove them here, if requested.
        if (minimize) {
            learntLits.removeAll { lit ->
                val reason = assignment.reason(lit.variable) ?: return@removeAll false
                // lit is redundant if all the literals in its reason are already seen
                // (and, therefore, included in the learnt or follow from it)
                val redundant = reason.lits.all { it == lit.neg || seen[it.variable] }
                redundant
            }
        }

        // Sort the learnt by the decision level of the literals
        // (highest level first), making sure UIP is the first literal,
        // and the second max level literal is the second.
        // This is required to have watchers work correctly during the
        // next propagate (only the first two literals are watched).
        learntLits.sortByDescending { assignment.level(it) }

        val learnt = Clause(LitVec(learntLits), learnt = true)

        // Sorting also helps to calculate the LBD of the learnt
        // without additional memory.
        learnt.lbd = 1
        for (i in 0 until learnt.size - 1) {
            if (assignment.level(learnt[i]) != assignment.level(learnt[i + 1])) {
                learnt.lbd++
            }
        }

        return learnt
    }
}

/**
 * Takes a list of literals, sorts it and removes duplicates in place,
 * then checks if the list contains a literal and its negation
 * and returns true if so.
 */
private fun sortDedupAndCheckComplimentary(lits: LitVec): Boolean {
    lits.sort()

    var i = 0
    for (j in 1 until lits.size) {
        if (lits[i] == lits[j].neg) return true
        if (lits[i] != lits[j]) {
            i++
            lits[i] = lits[j]
        }
    }

    lits.retainFirst(i + 1)

    return false
}<|MERGE_RESOLUTION|>--- conflicted
+++ resolved
@@ -88,11 +88,7 @@
     /**
      * The branching heuristic, used to choose the next decision variable.
      */
-<<<<<<< HEAD
     val vsids: VSIDS = VSIDS(this)
-=======
-    val vsids: VSIDS = VSIDS()
->>>>>>> cbe6848c
 
     /**
      * The restart strategy, used to decide when to restart the search.
@@ -263,10 +259,6 @@
         // Rebuild the variable selector
         // TODO: is there a way to not rebuild the selector every solve?
         vsids.build(db.clauses)
-<<<<<<< HEAD
-
-=======
->>>>>>> cbe6848c
         preprocess()?.let { return it }
 
         return search()
@@ -790,11 +782,7 @@
             probes.remove(b)
         }
 
-<<<<<<< HEAD
-        return probes.take(config.flpMaxProbes).toMutableList()
-=======
-        return LitVec(probes.take(flpMaxProbes))
->>>>>>> cbe6848c
+        return LitVec(probes.take(config.flpMaxProbes))
     }
 
     /**
