package org.kosat

import org.kosat.cnf.CNF
import kotlin.math.min

/**
 * Solves [cnf] and returns
 * `null` if request unsatisfiable
 * [emptyList] is request is tautology
 * assignments of literals otherwise
 */
fun solveCnf(cnf: CnfRequest): List<Boolean>? {
    val clauses = cnf.clauses.map { Clause.fromDimacs(it) }.toMutableList()
    val solver = CDCL(clauses, cnf.vars)
    val result = solver.solve()
    println("trail: ${solver.assignment.trail}")
    return if (result == SolveResult.SAT) {
        solver.getModel()
    } else {
        null
    }
}

/**
 * CDCL (Conflict-Driven Clause Learning) solver instance
 * for solving Boolean satisfiability (SAT) problem.
 */
class CDCL {
    /**
     * Clause database.
     */
    val db: ClauseDatabase = ClauseDatabase(this)

    /**
     * Assignment.
     */
    val assignment: Assignment = Assignment(this)

    /**
     * DRAT proof builder. Can be used to generate DRAT proofs,
     * but disabled by default. It is intentionally made public
     * variable.
     */
    var dratBuilder: AbstractDratBuilder = NoOpDratBuilder()

    /**
     * Can solver perform the search? This becomes false if given constraints
     * cause unsatisfiability in some way.
     */
    var ok = true

    /**
     * Two-watched literals heuristic.
     *
     * `i`-th element of this list is the set of clauses watched by variable `i`.
     */
    val watchers: MutableList<MutableList<Clause>> = mutableListOf()

    /**
     * The reconstruction stack, used to restore the solver state
     * before adding new clauses or assumptions incrementally and
     * to reconstruct the model after solving.
     *
     * @see getModel
     * @see ReconstructionStack
     */
    val reconstructionStack: ReconstructionStack = ReconstructionStack()

    /**
     * The maximum amount of probes expected to be returned
     * by [generateProbes].
     *
     * @see [failedLiteralProbing]
     */
    private val flpMaxProbes = 1000

    /**
     * Amount of [equivalentLiteralSubstitution] rounds before and after
     * [failedLiteralProbing] to perform.
     */
    private val elsRounds = 5

    private val bveConfig = object {
        val varsLimit = Int.MAX_VALUE
        // val relativeEfficiencyThreshold = 0.5
        // val minimumVarsToTry = 30
        val resolventSizeLimit = 16
        val maxVarScore = 1600
        var maxNewResolventsPerElimination = 16
        val varScoreSumWeight = -1.0
        val varScoreProdWeight = 1.0
    }

    private val bveStats = object {
        var eliminationAttempts = 0
        var eliminatedVariables = 0
        var resolventsAdded = 0
        var clausesResolved = 0
        var unitsAssigned = 0
        var clausesAttached = 0
        var clausesDeleted = 0
        var clausesStrengthened = 0
        var clausesSubsumed = 0
        var tautologicalResolvents = 0
        var resolventsTooBig = 0
        var gatesFound = 0
    }

    /**
     * The branching heuristic, used to choose the next decision variable.
     */
    val variableSelector: VariableSelector = VSIDS(assignment.numberOfVariables)

    /**
     * The restart strategy, used to decide when to restart the search.
     * @see [solve]
     */
    private val restarter = Restarter(this)

    /**
     * A list of clauses which were added since the last call to [solve].
     */
    private val newClauses = mutableListOf<Clause>()

    /**
     * Create a new solver instance with no clauses.
     */
    constructor() : this(mutableListOf<Clause>())

    /**
     * Create a new solver instance with given clauses.
     *
     * @param initialClauses the initial clauses.
     * @param initialVarsNumber the number of variables in the problem, if known.
     *        Can help to avoid resizing of internal data structures.
     */
    constructor(
        initialClauses: Iterable<Clause>,
        initialVarsNumber: Int = 0,
    ) {
        while (assignment.numberOfVariables < initialVarsNumber) {
            newVariable()
        }

        initialClauses.forEach { newClause(it) }
        polarity = MutableList(assignment.numberOfVariables) { LBool.UNDEF }
    }

    constructor(cnf: CNF) : this(cnf.clauses.map { Clause.fromDimacs(it) }, cnf.numVars)

    /**
     * Allocate a new variable in the solver.
     *
     * The [newClause] technically adds variables automatically,
     * but sometimes not all variables have to be mentioned in the clauses.
     */
    fun newVariable() {
        // Watch
        watchers.add(mutableListOf())
        watchers.add(mutableListOf())

        // Assignment
        assignment.addVariable()

        // Variable selection strategy
        variableSelector.addVariable()

        // Phase saving heuristics
        polarity.add(LBool.UNDEF)
    }

    /**
     * Return a value of the given literal, assuming it is not substituted.
     * It is a shortcut for [Assignment.value].
     *
     * @see Assignment.value
     */
    fun value(lit: Lit): LBool {
        return assignment.value(lit)
    }

    /**
     * Add a new clause to the solver.
     */
    fun newClause(clause: Clause) {
        // Return early when already UNSAT
        if (!ok) return

        // Add not mentioned variables from the new clause
        val maxVar = clause.lits.maxOfOrNull { it.variable.index } ?: 0
        while (assignment.numberOfVariables < maxVar) {
            newVariable()
        }

        // Remove falsified literals from the new clause
<<<<<<< HEAD
        clause.lits.removeAll { assignment.isActiveAndFalse(it) }

        // If the clause contains complementary literals, ignore it as useless.
        if (sortDedupAndCheckComplimentary(clause.lits)) return

=======
        clause.lits.removeAll {
            assignment.isActive(it) && assignment.value(it) == LBool.FALSE
        }

        // If the clause contains complementary literals, ignore it as useless.
        if (sortDedupAndCheckComplimentary(clause.lits)) return

>>>>>>> eed689e6
        newClauses.add(clause)
        clause.fromInput = true

        when (clause.size) {
            // Empty clause is an immediate UNSAT
            0 -> finishWithUnsat()

            // Enqueue the literal from a unit clauses.
            1 -> {
                // Note that this enqueue can't cause a conflict
                // because if the negation of the literal is in the clause,
                // it is already removed above.
                check(assignment.value(clause[0]) != LBool.FALSE)

                if (assignment.value(clause[0]) == LBool.UNDEF) {
                    assignment.uncheckedEnqueue(clause[0], null)
                }
            }

            // Clauses of size >2 are added to the database.
            else -> attachClause(clause)
        }
    }

    fun backtrack(level: Int) {
        while (assignment.trail.isNotEmpty() && assignment.level(assignment.trail.last().variable) > level) {
            val lit = assignment.trail.removeLast()
            val v = lit.variable
            polarity[v] = assignment.value(v)
            assignment.unassign(v)
            variableSelector.backTrack(v)
        }

        check(assignment.qhead >= assignment.trail.size)
        assignment.qhead = assignment.trail.size
        assignment.decisionLevel = level
    }

    /**
     * Used for phase saving heuristic. Memorizes the polarity of
     * the given variable when it was last assigned, but reset during backtracking.
     */
    var polarity: MutableList<LBool> = mutableListOf()

    /**
     * The assumptions given to an incremental solver.
     */
    private var assumptions: MutableList<Lit> = mutableListOf()

    /**
     * Solves the CNF problem using the CDCL algorithm.
     *
     * @return The [result][SolveResult] of the solving process:
     *   [SolveResult.SAT], [SolveResult.UNSAT], or [SolveResult.UNKNOWN].
     */
    fun solve(currentAssumptions: List<Lit> = emptyList()): SolveResult {
        // Unfreeze assumptions from the previous solve
        for (assumption in assumptions) assignment.unfreeze(assumption)
        // and assign new assumptions
        assumptions = currentAssumptions.toMutableList()

        // If given clauses are already cause UNSAT, no need to do anything
        if (!ok) return finishWithUnsat()

        // Check if the assumptions are trivially unsatisfiable
        if (sortDedupAndCheckComplimentary(assumptions)) return finishWithAssumptionsUnsat()

        // Clean up from the previous solve
        if (assignment.decisionLevel > 0) backtrack(0)
        cachedModel = null
        reconstructionStack.restore(this, newClauses, assumptions)
        for (assumption in assumptions) assignment.freeze(assumption)
        newClauses.clear()

        // Check for an immediate level 0 conflict
        propagate()?.let { return finishWithUnsat() }

        // Rebuild the variable selector
        // TODO: is there a way to not rebuild the selector every solve?
        variableSelector.build(db.clauses)

        // Enqueue the assumptions in the selector
        variableSelector.initAssumptions(assumptions)

        preprocess()?.let { return it }

        return search()
    }

    /**
     * The main CDCL search loop.
     *
     * @return the result of the search.
     */
    fun search(): SolveResult {
        while (true) {
            check(assignment.qhead == assignment.trail.size)

            // Check if all variables are assigned, indicating satisfiability,
            // (unless assumptions are falsified)
            if (assignment.trail.size == assignment.numberOfActiveVariables) {
                return finishWithSatIfAssumptionsOk()
            }

            // At this point, the state of the solver is predictable and coherent,
            // the trail is propagated, the clauses are satisfied,
            // it is safe to backtrack, make a decision, remove or add clauses, etc.
            // We use this opportunity to do some "maintenance".
            // For example, it is safe to shrink clauses
            // (by removing the falsified literals from them),
            // because it won't cause a clause becoming empty or unit.

            db.reduceIfNeeded()
            restarter.restartIfNeeded()

            check(assignment.qhead == assignment.trail.size)

            // And after that, we are ready to make a decision.
            assignment.newDecisionLevel()
            var nextDecisionLiteral = variableSelector.nextDecision(assignment)

            // We always choose the assumption literals first, then the rest.
            // If there are no non-assumed literals left, the problem is
            // UNSAT under given assumptions.
            nextDecisionLiteral ?: return finishWithAssumptionsUnsat()

            // TODO: currently, to check if the literal is assumed or guessed, we check
            //       the decision level. This is not precise (some assumptions can be deduced)
            //       and error-prone.
            // Use the phase from the search before, if possible (so called "Phase Saving")
            if (assignment.decisionLevel > assumptions.size && polarity[nextDecisionLiteral.variable] == LBool.FALSE) {
                nextDecisionLiteral = nextDecisionLiteral.neg
            }

            // Enqueue the decision literal, expect it to propagate at the next iteration.
            assignment.uncheckedEnqueue(nextDecisionLiteral, null)

            // Propagate the decision,
            // in case there is a conflict, backtrack, and repeat
            // (until the conflict is resolved).
            val shouldContinue = propagateAnalyzeBacktrack()

            // If the conflict on level 0 is reached, the problem is UNSAT.
            if (!shouldContinue) return finishWithUnsat()
        }
    }

    /**
     * [propagate]. If the conflict is found, [analyzeConflict], [backtrack],
     * and with the literal learned from the conflict, repeat the process.
     *
     * If level 0 conflict is eventually found, return false
     * (setting the solver in UNSAT state is left to the caller).
     * Otherwise, if no conflict is found and the decision has to be made,
     * return true.
     */
    private fun propagateAnalyzeBacktrack(): Boolean {
        while (true) {
            val conflict = propagate() ?: return true

            // If there is a conflict on level 0, the problem is UNSAT
            if (assignment.decisionLevel == 0) return false

            // Construct a new clause by analyzing conflict
            val learnt = analyzeConflict(conflict)

            // Return to decision level where learnt would be propagated
            val level = if (learnt.size > 1) assignment.level(learnt[1].variable) else 0
            backtrack(level)

            // Attach learnt to the solver
            if (learnt.size == 1) {
                assignment.uncheckedEnqueue(learnt[0], null)
            } else {
                attachClause(learnt)
                // Failure Driven Assertion: at level we backtracked to,
                // the learnt will be propagated and will result in a literal
                // added to the trail. We do that here.
                assignment.uncheckedEnqueue(learnt[0], learnt)
                db.clauseBumpActivity(learnt)
            }

            // Update the heuristics
            variableSelector.update(learnt)
            db.clauseDecayActivity()

            restarter.numberOfConflictsAfterRestart++
        }
    }

    /**
     * Finish solving with UNSAT (without considering assumptions),
     * mark the solver as not ok, add empty clause to the DRAT proof,
     * flush the proof and return [SolveResult.UNSAT].
     */
    fun finishWithUnsat(): SolveResult {
        ok = false
        dratBuilder.addEmptyClauseAndFlush()
        return SolveResult.UNSAT
    }

    /**
     * Finish solving due to unsatisfiability under assumptions.
     * Solver will still be able to perform search after this.
     */
    private fun finishWithAssumptionsUnsat(): SolveResult {
        return SolveResult.UNSAT
    }

    /**
     * Finish solving with SAT and check if all assumptions are satisfied.
     * If not, return [SolveResult.UNSAT] due to assumptions being impossible
     * to satisfy, otherwise return [SolveResult.SAT].
     */
    fun finishWithSatIfAssumptionsOk(): SolveResult {
        for (assumption in assumptions) {
            if (value(assumption) == LBool.FALSE) {
                return finishWithAssumptionsUnsat()
            }
        }

        dratBuilder.flush()
        return SolveResult.SAT
    }

    /**
     * Since returning the model is a potentially expensive operation, we cache
     * the result of the first call to [getModel] and return the cached value
     * on subsequent calls. This is reset in [solve].
     */
    private var cachedModel: List<Boolean>? = null

    /**
     * Return the assignment of variables. This function is meant to be used
     * when the solver returns [SolveResult.SAT] after a call to [solve].
     */
    fun getModel(): List<Boolean> {
        if (cachedModel != null) return cachedModel!!

        cachedModel = reconstructionStack.reconstruct(assignment)

        return cachedModel!!
    }

    /**
     * Preprocessing is ran before the main loop of the solver,
     * allowing to spend some time simplifying the problem
     * in exchange for a possibly faster solving time.
     *
     * @return if the solution is conclusive after preprocessing,
     * return the model, otherwise return null
     */
    fun preprocess(): SolveResult? {
        require(assignment.decisionLevel == 0)
        require(assignment.qhead == assignment.trail.size)

        dratBuilder.addComment("Preprocessing")

        dratBuilder.addComment("Preprocessing: Equivalent literal substitution")

        // Running ELS before FLP helps to get more binary clauses
        // and remove cycles in the binary implication graph
        // to make probes for FLP more effective
        equivalentLiteralSubstitutionRounds()?.let { return it }

        dratBuilder.addComment("Preprocessing: Failed literal probing")

        failedLiteralProbing()?.let { return it }

        dratBuilder.addComment("Preprocessing: Equivalent literal substitution (post FLP)")

        // After FLP we might have gotten new binary clauses
        // though hyper-binary resolution, so we run ELS again
        // to substitute literals that are now equivalent
        equivalentLiteralSubstitutionRounds()?.let { return it }

        boundedVariableElimination()?.let { return it }

        // Without this, we might let the solver propagate nothing
        // and make a decision after all values are set.
        if (assignment.trail.size == assignment.numberOfVariables) {
            return finishWithSatIfAssumptionsOk()
        }

        dratBuilder.addComment("Post-Preprocessing cleanup")

        // Remove satisfied clauses and shrink the clauses by
        // removing falsified literals
        db.simplify()

        // Remove deleted clauses which may have occurred during preprocessing
        db.removeDeleted()

        dratBuilder.addComment("Finished preprocessing")

        return null
    }

    /**
     * Returns the list of literals that are directly implied by
     * the given literal though binary clauses.
     *
     * @see equivalentLiteralSubstitution
     */
    private fun binaryImplicationsFrom(lit: Lit): List<Lit> {
        check(value(lit) == LBool.UNDEF)
        val implied = mutableListOf<Lit>()

        for (watched in watchers[lit.neg]) {
            if (watched.deleted) continue
            if (watched.size != 2) continue

            val other = Lit(watched[0].inner xor watched[1].inner xor lit.neg.inner)

            check(value(other) != LBool.FALSE)
            if (value(other) != LBool.UNDEF) continue
            implied.add(other)
        }

        return implied
    }

    /**
     * Performs multiple rounds of [equivalentLiteralSubstitution].
     *
     * This is because ELS can be used to derive new binary clauses,
     * which in turn can be used to derive new ELS substitutions.
     */
    private fun equivalentLiteralSubstitutionRounds(): SolveResult? {
        // This simplify helps to increase the number of binary clauses
        // and allows to not think about assigned literals in ELS itself.
        db.simplify()

        for (i in 0 until elsRounds) {
            equivalentLiteralSubstitution()?.let { return it }
        }

        // We must update assumptions after ELS, because it can
        // substitute literals in assumptions, and even derive UNSAT.
        if (sortDedupAndCheckComplimentary(assumptions)) {
            return finishWithAssumptionsUnsat()
        }

        variableSelector.initAssumptions(assumptions)

        return null
    }

    /**
     * Equivalent Literal Substitution (ELS) is a preprocessing technique
     * that tries to find literals that are equivalent to each other.
     *
     * Consider clauses (-1, -2), (2, 3) and (-3, 1). In every satisfying
     * assignment, 1 is equal to -2, and -2 is equal to 3. This means that
     * we can substitute, for example, -2 and 3 with 1 in every clause,
     * and the problem will generally remain the same.
     *
     * This function tries to find such literals and substitute them. To do
     * this, it searches for strongly connected components in the binary
     * implication graph, selects one representative literal from each
     * component, and substitutes all other literals in the component with
     * the representative.
     */
    private fun equivalentLiteralSubstitution(): SolveResult? {
        require(assignment.decisionLevel == 0)

        // To find strongly connected components, we use Tarjan's algorithm.
        // https://en.wikipedia.org/wiki/Tarjan%27s_strongly_connected_components_algorithm

        // Indicates that the literal is not visited yet
        val markUnvisited = 0
        // Indicates that the literal is in the stack (from Tarjan's algorithm)
        val markInStack = 1
        // Indicates that the literal got in the strongly connected component
        // after stack unwinding, but not substituted yet
        val markInScc = 2
        // Indicates that the literal is processed, and possibly substituted
        val markProcessed = 3

        // Marks for each literal, as above
        val marks = MutableList(assignment.numberOfVariables * 2) { markUnvisited }
        // Tarjan's algorithm counter per literal
        val num = MutableList(assignment.numberOfVariables * 2) { 0 }
        var counter = 0

        // Stack for Tarjan's algorithm
        val stack = mutableListOf<Lit>()

        // The representative literal for each variable.
        // Same for every literal in the SCC.
        val representatives = MutableList<Lit?>(assignment.numberOfVariables) { null }

        // Total number of literals substituted
        var totalSubstituted = 0

        // Tarjan's algorithm, returns the lowest number of all reachable nodes
        // from the given node, or null if the node is in a cycle with the
        // negation of itself, and the problem is UNSAT
        fun dfs(v: Lit): Int? {
            check(value(v) == LBool.UNDEF)
            check(marks[v] == 0)

            marks[v] = markInStack
            stack.add(v)

            counter++
            num[v] = counter
            var lowest = counter

            for (u in binaryImplicationsFrom(v)) {
                if (marks[u] == markUnvisited) {
                    val otherLowest = dfs(u) ?: return null
                    lowest = min(otherLowest, lowest)
                } else if (marks[u] != markProcessed) {
                    lowest = min(lowest, num[u])
                }
            }

            if (lowest == num[v]) {
                val scc = mutableListOf<Lit>()
                while (true) {
                    val u = stack.removeLast()
                    marks[u] = markInScc
                    scc.add(u)
                    if (u == v) {
                        // We can choose any literal from the SCC as a
                        // representative. We cannot substitute frozen literals,
                        // so we prioritize them as representatives. Moreover,
                        // there might be a problem with assigning different
                        // literals to the same variable, if DFS visits the same
                        // variable twice, so among all literals we choose the
                        // one with the smallest index.
                        var minFrozen = Int.MAX_VALUE
                        var minLit = Int.MAX_VALUE

                        for (w in scc) {
                            // If two complementary literals are in the same SCC,
                            // the problem is UNSAT
                            if (marks[w.neg] == markInScc) {
                                dratBuilder.addComment(
                                    "Discovered UNSAT due to complement literals being in the same SCC"
                                )
                                // Adding unit clauses is required for the proof
                                dratBuilder.addClause(Clause(mutableListOf(w)))
                                dratBuilder.addClause(Clause(mutableListOf(w.neg)))
                                return null
                            }
                            marks[w] = markProcessed

                            minLit = min(minLit, w.inner)
                            if (assignment.isFrozen(w)) {
                                minFrozen = min(minFrozen, w.inner)
                            }
                        }

                        val repr = if (minFrozen != Int.MAX_VALUE) Lit(minFrozen) else Lit(minLit)

                        for (w in scc) {
                            if (w != repr && !assignment.isFrozen(w)) {
                                representatives[w.variable] = repr xor w.isNeg
                            }
                        }
                        // Note that there is no need to add clauses to the proof
                        totalSubstituted += scc.size - 1
                        break
                    }
                }
            }

            return lowest
        }

        // We perform substitution for all reachable SCCs from every positive
        // literal. There is no need to do it for negative literals, because
        // those will just produce the same substitutions (the binary
        // implication graph is symmetrical), and we are likely to visit both
        // positive and negative literals anyway.
        for (varIndex in 0 until assignment.numberOfVariables) {
            val variable = Var(varIndex)
            val lit = variable.posLit

            if (
                !assignment.isActive(variable) ||
                (marks[lit] != markUnvisited || marks[lit.neg] != markUnvisited) ||
                value(lit) != LBool.UNDEF
            ) continue

            dfs(lit) ?: return finishWithUnsat()
        }

        if (totalSubstituted == 0) return null

        // Mark all substituted variables as inactive and memorize the substitution
        // in the reconstruction stack
        for (varIndex in 0 until assignment.numberOfVariables) {
            val v = Var(varIndex)
            if (representatives[v] == null) continue
            assignment.markInactive(v)
            reconstructionStack.pushSubstitution(representatives[v]!!, v.posLit)
        }

        // Replace clauses which might have simplified due to substitution
        for (clause in db.clauses + db.learnts) {
            if (clause.deleted) continue

            val willChange = clause.lits.any { representatives[it.variable] != null }
            if (!willChange) continue

            val newLits = clause.lits.map { representatives[it.variable]?.xor(it.isNeg) ?: it }.toMutableList()
            val containsComplementary = sortDedupAndCheckComplimentary(newLits)
            // Note that clause cannot become empty,
            // however, it can contain complementary literals.
            // We simply remove such clauses.
            if (!containsComplementary) {
                val newClause = Clause(newLits, clause.learnt)
                if (newClause.size == 1) {
                    check(assignment.enqueue(newClause[0], null))
                } else {
                    attachClause(newClause)
                }
            }

            markDeleted(clause)
        }

        // Propagate all the new unit clauses which might have been discovered.
        propagate()?.let { return finishWithUnsat() }

        return null
    }

    /**
     * Literal probing is only useful if the probe can
     * lead to derivation of something by itself. We can
     * generate list of possibly useful probes ahead of time.
     *
     *  @return list of literals to try probing with
     */
    private fun generateProbes(): List<Lit> {
        val probes = mutableSetOf<Lit>()

        for (clause in db.clauses) {
            if (clause.deleted) continue
            if (clause.size == 2) continue

            // (A | B) <==> (-A -> B) <==> (-B -> A)
            // Both -A and -B can be used as probes, there is little need
            // to choose both, however.
            val (a, b) = clause.lits
            probes.add(if (a.inner < b.inner) a.neg else b.neg)
        }

        // Remove probes that follow from binary clauses,
        // leaving only roots of the binary implication graph
        for (clause in db.clauses) {
            if (clause.deleted) continue
            if (clause.size != 2) continue

            val (a, b) = clause.lits
            probes.remove(a)
            probes.remove(b)
        }

        return probes.take(flpMaxProbes).toMutableList()
    }

    /**
     * Try to propagate each probe and see if it leads to
     * deduction of new binary clauses, or maybe even a
     * conflict.
     *
     * Consider clauses (-1, 2), (-1, -2, 3), and a probe 1.
     * By propagating 1, we can derive 2, which in turn
     * allows us to derive 3. This means that we can add
     * a new binary clause (-1, 3) to the problem. There are
     * other mechanisms that can derive this clause, but
     * probing is one of them.
     *
     * Now, this new added clause can be set as [VarState.reason]
     * of variable 3. In fact, every time we enqueue a literal,
     * we can guarantee that its reason is binary. That binary
     * clause, if new, is the result of Hyper-binary Resolution
     * (see `[hyperBinaryResolve]`) of the old non-binary clause
     * and reasons of literals on the trail.
     */
    private fun failedLiteralProbing(): SolveResult? {
        require(assignment.decisionLevel == 0)

        val probesToTry = generateProbes()

        for (probe in probesToTry) {
            // If we know that the probe is already assigned, skip it
            if (assignment.value(probe) != LBool.UNDEF) {
                continue
            }

            check(assignment.trail.size == assignment.qhead)

            assignment.decisionLevel++
            assignment.uncheckedEnqueue(probe, null)
            val conflict = propagateProbeAndLearnBinary()
            backtrack(0)

            if (conflict != null) {
                if (!assignment.enqueue(probe.neg, null)) {
                    return finishWithUnsat()
                }

                // Can we learn more while we are at level 0?
                propagate()?.let {
                    return finishWithUnsat()
                }
            }
        }

        return null
    }

    /**
     * A specialized version of [propagate] for [failedLiteralProbing].
     *
     * It tries to learn new binary clauses while propagating literals implied
     * by the probe. During the propagation, this function aggressively
     * prioritizes binary clauses, so that we don't learn too many redundant
     * ones. Other than that, it is the copy-paste of [propagate].
     *
     * Every time we have to propagate a non-binary clause, we perform a
     * [hyperBinaryResolve] and generate a new binary clause from it, which we
     * then assign as a reason for the deduced literal.
     */
    private fun propagateProbeAndLearnBinary(): Clause? {
        require(assignment.decisionLevel == 1)
        assignment.qheadBinaryOnly = assignment.qhead

        var conflict: Clause? = null

        // First, only try binary clauses
        propagateOnlyBinary()?.let { return it }

        while (assignment.qhead < assignment.trail.size) {
            val lit = assignment.trail[assignment.qhead++]
            val clausesToKeep = mutableListOf<Clause>()

            // Iterating with indexes to prevent ConcurrentModificationException
            // when adding new binary clauses. This is ok because any new clause
            // follows from other watched clause anyway.
            val initialWatchesSize = watchers[lit.neg].size
            for (watchedClauseIndex in 0 until initialWatchesSize) {
                val clause = watchers[lit.neg][watchedClauseIndex]
                if (clause.deleted) continue

                clausesToKeep.add(clause)

                // already used
                if (clause.size == 2) continue
                if (conflict != null) continue

                if (clause[0].variable == lit.variable) {
                    clause.lits.swap(0, 1)
                }

                if (value(clause[0]) == LBool.TRUE) continue

                var firstNotFalse = -1
                for (ind in 2 until clause.size) {
                    if (value(clause[ind]) != LBool.FALSE) {
                        firstNotFalse = ind
                        break
                    }
                }

                if (firstNotFalse == -1 && value(clause[0]) == LBool.FALSE) {
                    conflict = clause
                } else if (firstNotFalse == -1) {
                    // we deduced this literal from a non-binary clause,
                    // so we can learn a new clause
                    var newBinary = hyperBinaryResolve(clause)

                    // Check that lit in either at index 0 of the clause and negated,
                    // or not in the clause at all.
                    check(
                        newBinary[0] == lit.neg ||
                            lit.variable != newBinary[0].variable && lit.variable != newBinary[1].variable
                    )

                    // The new clause may subsume the old one, rendering it useless
                    if (newBinary[0] in clause.lits) {
                        // We don't need to keep the clause in the watcher list
                        clausesToKeep.removeLast()
                        newBinary = newBinary.copy(learnt = clause.learnt)
                        attachClause(newBinary)
                        markDeleted(clause)
                    } else {
                        // If not, simply add the new clause
                        attachClause(newBinary)
                    }

                    // Make sure watch is not overwritten at the end of the loop
                    if (lit.neg == newBinary[0]) clausesToKeep.add(newBinary)

                    assignment.uncheckedEnqueue(clause[0], newBinary)
                    // again, we try to only use binary clauses first
                    propagateOnlyBinary()?.let { conflict = it }
                } else {
                    watchers[clause[firstNotFalse]].add(clause)
                    clause.lits.swap(firstNotFalse, 1)
                    clausesToKeep.removeLast()
                }
            }

            watchers[lit.neg] = clausesToKeep

            if (conflict != null) break
        }

        return conflict
    }

    /**
     * Used in [propagateProbeAndLearnBinary] to only propagate using
     * binary clauses. It uses a separate queue pointer ([Assignment.qheadBinaryOnly]).
     */
    private fun propagateOnlyBinary(): Clause? {
        require(assignment.qheadBinaryOnly >= assignment.qhead)

        while (assignment.qheadBinaryOnly < assignment.trail.size) {
            val lit = assignment.trail[assignment.qheadBinaryOnly++]

            check(value(lit) == LBool.TRUE)

            for (clause in watchers[lit.neg]) {
                if (clause.deleted) continue
                if (clause.size != 2) continue

                val other = Lit(clause[0].inner xor clause[1].inner xor lit.neg.inner)

                when (value(other)) {
                    // if the other literal is true, the
                    // clause is already satisfied
                    LBool.TRUE -> continue
                    // both literals are false, there is a conflict
                    LBool.FALSE -> {
                        // at this point, it does not matter how the conflict
                        // was discovered, the caller won't do anything after
                        // this anyway, but we still need to backtrack somehow,
                        // starting from this literal:
                        assignment.qhead = assignment.qheadBinaryOnly
                        return clause
                    }
                    // the other literal is unassigned
                    LBool.UNDEF -> assignment.uncheckedEnqueue(other, clause)
                }
            }
        }

        return null
    }

    /**
     * Hyper binary resolution for [failedLiteralProbing]. This is used to
     * produce new, most efficient binary clauses in the FLP.
     *
     * The problem it is trying to solve is the following: during the
     * [failedLiteralProbing], we deduced a literal from a non-binary clause.
     * However, since the only decision literal on the trail is the probe,
     * we know that this clause can be simplified to a binary clause:
     * it is the implication from the probe to the deduced literal.
     *
     * This may not be the most "efficient" binary clause, however.
     * For example, consider clauses (-1, 2), (-2, 3), (-2, -3, 4).
     * ```
     * 1 --> 2 --> 3 --> 4
     *       |___________^
     * ```
     * We can add clause (-1, 4), but it is not the most "efficient" one.
     * Instead, we can add (-2, 4). That way (-1, 4) follows from (-1, 2)
     * and (-2, 4) through resolution anyway, potentially saving us some
     * search tree space, since, having 2, we can now deduce 4 faster.
     *
     * The antecedent of the implication is the *lowest common ancestor*
     * of the negation of all false literals in the clause in the
     * implication tree (reminder: during probing, the reason for every
     * literal in binary). This function finds this LCA, and produces
     * a binary clause of the form (-LCA, deduced literal).
     *
     * This clause is called a "Hyper-binary Resolvent", because it is
     * the resolution of the non-binary clause with the implications from
     * LCA to the negation of a literal in the clause. Only running HBR
     * during probing is introduced by PrecoSAT, and based on the fact
     * that most of the hyper-binary resolvents were generated during
     * probing on decision level 1 anyhow. (according to CaDiCaL docs)
     *
     * This function assumes that the first literal in the clause is the
     * only unassigned literal yet.
     *
     * @see failedLiteralProbing
     */
    private fun hyperBinaryResolve(clause: Clause): Clause {
        require(assignment.decisionLevel == 1)
        require(clause.size > 2)
        require(value(clause[0]) == LBool.UNDEF)

        // On level 1, the literals on the trail form a binary implication tree.
        // Therefore, the negation of all literal (on level > 0) in the clause
        // has a unique **lowest common ancestor**, commonly denoted as LCA.
        var lca: Lit? = null

        // Iteration of this look finds the LCA of
        // (ancestor, clause[otherLitIndex].neg)
        root@ for (otherLitIndex in 1 until clause.size) {
            var lit = clause[otherLitIndex].neg
            if (assignment.level(lit.variable) == 0) continue

            if (lca == null) lca = lit

            while (lca != lit) {
                val lcaVar = lca!!.variable
                val litVar = lit.variable

                // If any of the reasons is null, it means that the literal
                // is the probe itself, in the root of the implication tree.
                // In this case, we reached the root of the tree.
                if (assignment.reason(lcaVar) == null) {
                    break@root
                }

                if (assignment.reason(litVar) == null) {
                    lca = lit
                    break@root
                }

                // To find the LCA, we repeatedly (in this while)
                // go up the tree from the literal with the larger
                // index on the trail (this literal is deeper)
                if (assignment.trailIndex(lcaVar) > assignment.trailIndex(litVar)) {
                    check(assignment.reason(lcaVar)!!.size == 2)
                    val (a, b) = assignment.reason(lcaVar)!!.lits
                    lca = Lit(lca.inner xor a.inner xor b.inner).neg
                } else {
                    check(assignment.reason(litVar)!!.size == 2)
                    val (a, b) = assignment.reason(litVar)!!.lits
                    lit = Lit(lit.inner xor a.inner xor b.inner).neg
                }
            }
        }

        requireNotNull(lca)
        return Clause(mutableListOf(lca.neg, clause[0]), true)
    }

    /**
     * Priority queue for variables, used in [boundedVariableElimination].
     * It is a min-heap, where the key is the score of the variable
     * obtained by [bveVariableScore].
     */
    class VariableMinPriorityQueue(var size: Int) {
        private val keys: MutableList<Double> = MutableList(size) { 0.0 }
        private val heap: MutableList<Var> = MutableList(size) { Var(it) }
        private val indices: MutableList<Int?> = MutableList(size) { it }

        fun contains(x: Var): Boolean = indices[x] != null

        private fun parent(v: Int) = (v - 1) / 2
        private fun left(v: Int) = 2 * v + 1
        private fun right(v: Int) = 2 * v + 2

        private fun swap(v: Int, u: Int) {
            indices[heap[v]] = u
            indices[heap[u]] = v
            heap.swap(v, u)
        }

        private fun siftUp(x: Var) {
            var v = indices[x]!!
            var p = parent(v)
            while (v > 0 && keys[heap[p]] < keys[heap[v]]) {
                swap(v, p)
                v = p
                p = parent(v)
            }
        }

        private fun siftDown(x: Var) {
            var v = indices[x]!!
            while (true) {
                val l = left(v)
                val r = right(v)
                var smallest = v
                if (l < size && keys[heap[l]] < keys[heap[smallest]]) smallest = l
                if (r < size && keys[heap[r]] < keys[heap[smallest]]) smallest = r
                if (smallest == v) break
                swap(v, smallest)
                v = smallest
            }
        }

        fun getKey(x: Var): Double = keys[x]

        fun setKey(x: Var, value: Double) {
            if (!contains(x)) return
            keys[x] = value
            siftUp(x)
            siftDown(x)
        }

        fun pop(): Var {
            require(size > 0)
            val result = heap[0]
            swap(0, size - 1)
            size--
            siftDown(heap[0])
            indices[result] = null
            return result
        }
    }

    /**
     * [boundedVariableElimination] requires a global mutable state, which is
     * stored here.
     */
    class EliminationState(numberOfVariables: Int) {
        /**
         * Occurrences of each literal in the problem: for every literal we
         * store the clauses it is in. Some clauses may be deleted and should
         * be ignored. The size of the occurrences list for each literal is not
         * necessarily equal to the value in [occurrenceNumbers] because we
         * don't count deleted clauses.
         */
        val occurrences: List<MutableList<Clause>> = MutableList(numberOfVariables * 2) { mutableListOf() }

        /**
         * This is the "real" amount of occurrences of each literal in the
         * problem.
         */
        val occurrenceNumbers: MutableList<Int> = MutableList(numberOfVariables * 2) { 0 }

        /**
         * We use this queue to find the next variable to eliminate.
         */
        val variableOrder: VariableMinPriorityQueue = VariableMinPriorityQueue(numberOfVariables)

        /**
         * Number of not-deleted clauses in the problem. BVE creates and deletes
         * a lot of clauses, which take a lot of memory. We need garbage
         * collector to clean them up, which means we must remove references to
         * deleted clauses from time to time. After eliminating a variable,
         * we check if the number of clauses in the database (including deleted
         * ones) is more than twice the number of not-deleted clauses, which we
         * store here. If it is, we remove all deleted clauses from the
         * [db], [watchers], and [occurrences] lists.
         */
        var numberOfClauses: Int = 0

        /**
         * In [findOrGates] we use this list to store indices of binary clauses
         * that contain pivot literal. It is too expensive to create a new list
         * for each pivot, so we reuse this one for the entire BVE.
         */
        val gateMarks: MutableList<Int> = MutableList(numberOfVariables * 2) { 0 }

        /**
         * In [removeSubsumedBy] we mark literals from the clause to
         * quickly check if other clauses contain all literals from it.
         */
        val subsumptionMarks: MutableList<Boolean> = MutableList(numberOfVariables * 2) { false }
    }

    /**
     * The priority of a variable in [boundedVariableElimination]. The less,
     * the higher priority. The computed score is used as a key in the
     * [EliminationState.variableOrder] queue.
     */
    private fun bveVariableScore(state: EliminationState, x: Var): Double {
        val pos = state.occurrenceNumbers[x.posLit]
        val neg = state.occurrenceNumbers[x.negLit]
        val weightedSum = bveConfig.varScoreSumWeight * (pos + neg)
        val weightedProd = bveConfig.varScoreProdWeight * (pos * neg)
        return weightedSum + weightedProd
    }

    /**
     * In [boundedVariableElimination], we must keep track of occurrences list
     * ([EliminationState.occurrences]), number of clauses, and other things.
     * To simplify the code, we use this function to mark clauses as deleted
     * during BVE.
     */
    private fun bveMarkDeleted(state: EliminationState, clause: Clause) {
        require(!clause.deleted)
        require(!clause.learnt)
        bveStats.clausesDeleted++
        state.numberOfClauses--
        markDeleted(clause)
        for (lit in clause.lits) {
            state.occurrenceNumbers[lit]--
            state.variableOrder.setKey(lit.variable, bveVariableScore(state, lit.variable))
        }
    }

    /**
     * In [boundedVariableElimination], we must keep track of occurrences list
     * ([EliminationState.occurrences]), number of clauses, and other things.
     * To simplify the code, we use this function to attach new clauses.
     *
     * Similar to [bveMarkDeleted], but for adding new clauses.
     */
    private fun bveAttachClause(state: EliminationState, clause: Clause) {
        require(clause.size > 1)
        bveStats.clausesAttached++
        state.numberOfClauses++
        attachClause(clause)
        for (lit in clause.lits) {
            state.occurrences[lit].add(clause)
            state.occurrenceNumbers[lit]++
            state.variableOrder.setKey(lit.variable, bveVariableScore(state, lit.variable))
        }
    }

    /**
     * Shrinks the clause by removing all literals that are assigned to false,
     * and adds it through [bveAttachClause]. This function can derive empty
     * clause, or a unit clause which, when propagated, leads to empty clause,
     * so it returns [SolveResult.UNSAT] in those cases.
     */
    private fun bveAttachShrunkClause(state: EliminationState, clause: Clause): SolveResult? {
        if (clause.lits.any { assignment.value(it) == LBool.TRUE }) return null
        clause.lits.removeAll { assignment.value(it) == LBool.FALSE }

        when (clause.size) {
            0 -> return finishWithUnsat()
            1 -> {
                bveStats.unitsAssigned++
                if (!assignment.enqueue(clause.lits[0], null)) return finishWithUnsat()
                bvePropagate()?.let { return finishWithUnsat() }
            }
            else -> {
                bveAttachClause(state, clause)
            }
        }

        return null
    }

    /**
     * The [boundedVariableElimination] is a preprocessing technique that tries
     * to eliminate variables from the problem. It is based on multiple
     * observations, which are described in [bveTryEliminate], but the overall
     * idea is to choose a variable which does not occur often, and remove it
     * by replacing all the clauses it is in with resolvents of those clauses.
     * Of course, there can be too many resolvents, so we limit the number of
     * resolvents per elimination, as well as do other things to prevent the
     * algorithm and subsequent solving from taking too much time.
     */
    private fun boundedVariableElimination(): SolveResult? {
        require(assignment.decisionLevel == 0)

        // This state will be used all throughout the BVE
        val state = EliminationState(assignment.numberOfVariables)

        for (clause in db.clauses) {
            if (clause.deleted) continue
            state.numberOfClauses++
            for (lit in clause.lits) {
                state.occurrenceNumbers[lit]++
                state.occurrences[lit].add(clause)
                state.variableOrder.setKey(lit.variable, bveVariableScore(state, lit.variable))
            }
        }

        for (attemptNumber in 0 until bveConfig.varsLimit) {

            // We first need to find the next variable to eliminate. We do this
            // by choosing the variable with the smallest number of occurrences
            // among all active variables.

            var bestVariable: Var? = null

            while (state.variableOrder.size > 0) {
                // Variable ordering based on binary heap provides fast access
                // to the smallest element, significantly faster than simple
                // linear search.
                val v = state.variableOrder.pop()

                // Not every variable can be eliminated though. We check for
                // that here
                if (assignment.isActive(v) &&
                    !assignment.isFrozen(v) &&
                    assignment.value(v) == LBool.UNDEF &&
                    state.variableOrder.getKey(v) <= bveConfig.maxVarScore
                ) {
                    bestVariable = v
                    break
                }
            }

            if (bestVariable == null) break

            // Once we found a variable, we try to eliminate it. Note that
            // during the elimination, we can learn a unit clause which may
            // derive UNSAT.

            bveStats.eliminationAttempts++
            bveTryEliminate(state, bestVariable)?.let { return it }

            /*
            // To check how efficient the elimination is, we check the ratio
            // of eliminated variables to the number of elimination attempts,
            // after we tried to eliminate a certain number of variables.
            // If the ratio is too low, we stop the elimination, because
            // if it didn't work at the beginning, when variables are supposedly
            // easier to eliminate, it is unlikely to work later.
            if (bveStats.eliminationAttempts > bveConfig.minimumVarsToTry) {
                val relEfficiency = bveStats.eliminatedVariables.toDouble() / bveStats.eliminationAttempts
                if (relEfficiency < bveConfig.relativeEfficiencyThreshold) {
                    break
                }
            }
             */

            // This is the "garbage collection" routine we store number of
            // clauses for. If there are too many deleted clauses, we remove
            // them from the database, watchers, and occurrences list, allowing
            // the garbage collector to clean them up. It is easy to run out of
            // memory without this.
            if (db.clauses.size > state.numberOfClauses * 2) {
                db.clauses.removeAll { it.deleted }

                for (watches in watchers) {
                    watches.removeAll { it.deleted }
                }

                for (occurrenceList in state.occurrences) {
                    occurrenceList.removeAll { it.deleted }
                }
            }
        }

        // After the elimination is complete, we need to remove learnt clauses
        // which now contain eliminated variables. We also need to shrink
        // learnt clauses, because they may contain literals which are now
        // falsified.
        for (learnt in db.learnts.toMutableList()) {
            if (learnt.deleted) continue
            if (learnt.lits.any { !assignment.isActive(it) || assignment.value(it) == LBool.TRUE }) {
                markDeleted(learnt)
            } else {
                val needsShrink = learnt.lits.any { assignment.value(it) == LBool.UNDEF }
                if (!needsShrink) continue

                val newLearnt = learnt.copy(lits = learnt.lits.toMutableList())
                newLearnt.lits.removeAll { assignment.value(it) == LBool.FALSE }

                when (newLearnt.size) {
                    0 -> return finishWithUnsat()

                    1 -> {
                        if (!assignment.enqueue(newLearnt.lits[0], null)) {
                            return finishWithUnsat()
                        }
                        bvePropagate()?.let { return finishWithUnsat() }
                    }

                    else -> attachClause(newLearnt)
                }

                markDeleted(learnt)
            }
        }

        println("Eliminated ${bveStats.eliminatedVariables} variables out of ${bveStats.eliminationAttempts}")
        println("Total clause DB mutations: additions: ${bveStats.clausesAttached}, deletions: ${bveStats.clausesDeleted}")
        println("Resolvents added: ${bveStats.resolventsAdded}, which resolved: ${bveStats.clausesResolved} clauses")
        println("Units assigned: ${bveStats.unitsAssigned}")
        println("Failed to resolve because resolvent was too big: ${bveStats.resolventsTooBig}")
        println("Tautological resolvents: ${bveStats.tautologicalResolvents}")
        println("Gates found: ${bveStats.gatesFound}")
        println("Backward subsumption removed ${bveStats.clausesSubsumed} and strengthened ${bveStats.clausesStrengthened} clauses")

        return null
    }

    /**
     * Try to eliminate a variable [pivot] from the problem. This is the core of
     * [boundedVariableElimination].
     *
     * The idea is to first find all clauses containing [pivot] variable. We
     * then perform "variable elimination by distribution", described in
     * the SatElite paper. This function can cause the problem to become UNSAT,
     * in which case it returns [SolveResult.UNSAT].
     *
     * The implementation details and overall algorithm are explained in the
     * function source code itself.
     */
    private fun bveTryEliminate(state: EliminationState, pivot: Var): SolveResult? {
        require(assignment.isActive(pivot))
        require(!assignment.isFrozen(pivot))
        require(!assignment.value(pivot) == LBool.UNDEF)

        // We first find all clauses containing the variable
        val posOccurrences = state.occurrences[pivot.posLit]
        val negOccurrences = state.occurrences[pivot.negLit]

        // This is what makes variable elimination "bounded". By setting the
        // limit for the number of resolvents, we can prevent the algorithm
        // from generating too many clauses.
        val bound: Int = bveConfig.maxNewResolventsPerElimination +
            posOccurrences.count { !it.deleted } +
            negOccurrences.count { !it.deleted }

        // As observed in SatElite paper, there are special kinds of clause
        // formations, called "gates", which, when resolved with other gates,
        // produce a tautological resolvent. Those are valuable for the
        // algorithm, so we try to find them here.
        var gateClauses: List<Clause>? = null

        // We can only use a single gate, so we just use the first one we found
        // Below we look for OR-gates. Those are constraints in the form
        // x = (a1 | a2 | ... | aK), where x is the pivot literal, and a1, a2,
        // ..., aK are other literals. This is also AND-gate for the negation
        // of the literal, of course. See the implementation for more details.
        if (gateClauses == null) gateClauses = findOrGates(state, pivot.posLit)
        if (gateClauses == null) gateClauses = findOrGates(state, pivot.negLit)
        if (gateClauses != null) bveStats.gatesFound++

        // Finally, we perform the resolutions.
        val resolventsToAdd = mutableListOf<Clause>()

        for (i in 0 until posOccurrences.size) {
            val posClause = posOccurrences[i]
            if (posClause.deleted) continue

            for (j in 0 until negOccurrences.size) {
                val negClause = negOccurrences[j]
                if (negClause.deleted) continue

                // As noted above, gates hold special meaning. Turns out
                // resolving gate clause with another gate clause produces
                // a tautological resolvent, so we skip those.
                // Moreover, resolving non-gate clause with another non-gate
                // clause produces a clause subsumed by the other resolvents,
                // which only leaves us with the case of resolving a gate
                // clause with a non-gate clause! See the SatElite paper for
                // more details.
                if (gateClauses != null) {
                    val isPosClauseGate = gateClauses.any { it === posClause }
                    val isNegClauseGate = gateClauses.any { it === negClause }
                    if (isPosClauseGate == isNegClauseGate) continue
                }

                // We perform the resolution here.
                val resolvent = resolve(posClause, negClause, pivot)

                // If it is tautological, we skip it.
                if (resolvent == null) {
                    bveStats.tautologicalResolvents++
                    continue
                }

                // If it is too big, we can't eliminate the variable. This limit
                // is added to prevent the algorithm from generating resolvents
                // of exponential size and running out of memory.
                if (resolvent.size > bveConfig.resolventSizeLimit) {
                    bveStats.resolventsTooBig++
                    return null
                }

                resolventsToAdd.add(resolvent)

                // We also limit the number of resolvents we add per elimination
                // to prevent the algorithm from generating too many clauses.
                if (resolventsToAdd.size > bound) return null
            }
        }

        // Finally, we eliminate the variable. Notice that the removal of the
        // learnts with the eliminated variable is done outside the main loop of
        // boundedVariableElimination, and performed later. We use the
        // specialized propagate procedure to overcome that.
        assignment.markInactive(pivot)
        bveStats.eliminatedVariables++

        // We add resolvents to the database, removing falsified literals from
        // them.
        for (resolvent in resolventsToAdd) {
            bveStats.resolventsAdded++
            bveAttachShrunkClause(state, resolvent)?.let { return it }
            removeSubsumedBy(state, resolvent)?.let { return it }
        }

        // Finally, we remove old clauses containing the variable.
        for (clause in posOccurrences) {
            if (clause.deleted) continue
            bveMarkDeleted(state, clause)
            bveStats.clausesResolved++
            reconstructionStack.push(clause, pivot.posLit)
        }

        for (clause in negOccurrences) {
            if (clause.deleted) continue
            bveMarkDeleted(state, clause)
            bveStats.clausesResolved++
            reconstructionStack.push(clause, pivot.negLit)
        }

        return null
    }

    /**
     * As mentioned in the SatElite paper, when clauses form a gate circuit, we
     * don't need to add every resolvent. This function looks for OR-gates,
     * which is the gate in form `x = (a1 | a2 | ... | aK)`. This is equivalent
     * to `-x = (-a1 & -a2 & ... & -aK)` so this function also discovers
     * AND-gates when used on the negation of the pivot literal. Note that this
     * function also discovers equivalences, that is, the gates of the form
     * `x = a`.
     *
     * In clausal form, this gate is represented as a big clause, the negation
     * of `x` and all the `a1, a2, ..., aK` literals, and a bunch of binary
     * clauses between `x` and negations of `a1, a2, ..., aK` literals. This
     * function returns such clauses. `x` is [pivot].
     */
    private fun findOrGates(
        state: EliminationState,
        pivot: Lit,
    ): List<Clause>? {
        val posOccurrences = state.occurrences[pivot]
        val negOccurrences = state.occurrences[pivot.neg]
        var foundAny = false

        val gateClauses = mutableListOf<Clause>()

        // We first mark all literals which occur in binary clauses with the
        // positive pivot.
        for (i in 0 until posOccurrences.size) {
            val clause = posOccurrences[i]
            if (clause.deleted) continue
            if (clause.size != 2) continue
            val other = Lit(clause[0].inner xor clause[1].inner xor pivot.inner)
            // We use the index of the clause + 1 as the mark, because we need
            // to restore the clause from the mark later. Of course, we can't
            // use 0 as the mark.
            state.gateMarks[other.neg] = i + 1
        }

        // We then look for the "big clause"
        for (i in 0 until negOccurrences.size) {
            val clause = negOccurrences[i]
            if (clause.deleted) continue

            // If all the literals in the clause, except the negation of the
            // pivot, are marked, then we found that clause.
            if (clause.lits.all { state.gateMarks[it] != 0 || it == pivot.neg }) {
                foundAny = true
                gateClauses.add(clause)

                for (lit in clause.lits) {
                    if (lit != pivot.neg) {
                        gateClauses.add(posOccurrences[state.gateMarks[lit] - 1])
                    }
                }

                break
            }
        }

        // We then must reset the marks.
        for (i in 0 until posOccurrences.size) {
            val clause = posOccurrences[i]
            if (clause.deleted) continue
            if (clause.size != 2) continue
            val other = Lit(clause[0].inner xor clause[1].inner xor pivot.inner)
            state.gateMarks[other.neg] = 0
        }

        if (!foundAny) return null
        return gateClauses
    }

    /*
     * Given a [clause], this function removes all the clauses which are
     * subsumed by it, as well as strengthens the clause by self-subsumption.
     *
     * During the [boundedVariableElimination] procedure, we produce a lot of
     * resolvents, some of which are subsumed by other clauses. This happens a
     * lot and removing such clauses is crucial for the performance of the BVE.
     *
     * Moreover, sometimes a clause can be "almost subsumed" by another clause,
     * that is, it would have been subsumed if not the one literal in the wrong
     * phase. Consider two clauses, `x or A` and `-x or B`, and assume `A`
     * subsumes `B`. Then, by resolving the two clauses, we get `A or B`, which
     * is equivalent to `B`. In that case, we say that `-x or B` is strengthened
     * by self-subsumption using `x or A`.
     *
     * Note that strengthening can cause a clause to become a unit, in which
     * case we must propagate it, and in case of a conflict, return UNSAT.
     */
    private fun removeSubsumedBy(state: EliminationState, clause: Clause): SolveResult? {
        // This function uses multiple heuristics to speed up the process.

        // First of all, we only consider clauses which are occurrences of the
        // least occurring literal. This may cause us to miss strengthening, but
        // the performance gain is worth it.
        val leastOccurrenceLit = clause.lits.minBy { state.occurrences[it].size }

        // We mark all the literals in the clause.
        for (lit in clause.lits) state.subsumptionMarks[lit] = true

        // And iterate over all the clauses which contain the least occurring
        // literal.
        val initialSize = state.occurrences[leastOccurrenceLit].size
        outer@ for (i in 0 until initialSize) {
            val otherClause = state.occurrences[leastOccurrenceLit][i]

            if (otherClause === clause) continue
            if (otherClause.deleted) continue

            // We also only consider clauses which are at least as big as the
            // clause we are trying to subsume.
            if (otherClause.size < clause.size) continue

            // This is the mismatch used for strengthening.
            var mismatch: Lit? = null

            for (lit in otherClause.lits) {
                if (!state.subsumptionMarks[lit]) {
                    // If mismatch is already set, then we have two literals
                    // which are not in the clause we are trying to subsume.
                    // If mismatch does not occur in the clause in the
                    // other phase, then we can't strengthen.
                    if (mismatch != null || !state.subsumptionMarks[lit.neg]) {
                        continue@outer
                    }

                    mismatch = lit
                }
            }

            if (mismatch == null) {
                // Finally, if there are no mismatches, then the clause is simply
                // subsumed.
                bveStats.clausesSubsumed++
                bveMarkDeleted(state, otherClause)
            } else if (state.subsumptionMarks[mismatch.neg]) {
                // Otherwise, we can strengthen the clause.
                val strengthenedClause = Clause(otherClause.lits.filter { it != mismatch }.toMutableList())
                // Note that we don't reset marks here with a hope that those
                // will never be used after UNSAT anyway.
                bveStats.clausesStrengthened++
                bveAttachShrunkClause(state, strengthenedClause)?.let { return it }
                bveMarkDeleted(state, otherClause)
            }
        }

        // We then must reset the marks.
        for (lit in clause.lits) state.subsumptionMarks[lit] = false

        return null
    }

    /**
     * The resolution procedure used by the [boundedVariableElimination].
     *
     * Given two clauses, [clause1] and [clause2], which
     * contain the same variable in opposite phases, this function returns the
     * resolvent of the two clauses, or null if the resolvent is a tautology,
     * or satisfied.
     *
     * It may return a unit clause, but it should never return an empty clause.
     */
    private fun resolve(clause1: Clause, clause2: Clause, pivot: Var): Clause? {
        require(!clause1.learnt && !clause2.learnt)
        require(!clause1.deleted && !clause2.deleted)
        val resolvent = mutableListOf<Lit>()

        for (lit in clause1.lits) {
            if (lit.variable == pivot) continue
            val value = assignment.value(lit)
            if (value == LBool.FALSE) continue
            if (value == LBool.TRUE) return null

            resolvent.add(lit)
        }

        for (lit in clause2.lits) {
            if (lit.variable == pivot) continue
            val value = assignment.value(lit)
            if (value == LBool.FALSE) continue
            if (value == LBool.TRUE) return null

            resolvent.add(lit)
        }

        if (sortDedupAndCheckComplimentary(resolvent)) {
            return null
        }

        return Clause(resolvent)
    }

    /**
     * This is the custom propagation procedure used by the
     * [boundedVariableElimination]. It is similar to the regular propagation
     * except it ignores clauses which contain non-active literals. This is
     * because when propagating, we may accidentally use a learnt clause which
     * will cause learning non-active variables, and since removing learnt
     * clauses is not cheap, we cannot afford to do that every elimination.
     *
     * It also removes such clauses from the watch list, since they are useless
     * anyway.
     */
    private fun bvePropagate(): Clause? {
        require(ok && assignment.decisionLevel == 0)

        var conflict: Clause? = null

        while (assignment.qhead < assignment.trail.size) {
            val lit = assignment.dequeue()!!

            check(value(lit) == LBool.TRUE)

            val clausesToKeep = mutableListOf<Clause>()
            val possiblyBrokenClauses = watchers[lit.neg]

            for (i in 0 until possiblyBrokenClauses.size) {
                val clause = possiblyBrokenClauses[i]
                if (clause.deleted) continue

                clausesToKeep.add(clause)

                if (conflict != null) continue

                // This is where we ignore clauses with non-active literals.
                if (clause.lits.any { !assignment.isActive(it) }) {
                    clausesToKeep.removeLast()
                    continue
                }

                if (clause[0].variable == lit.variable) {
                    clause.lits.swap(0, 1)
                }

                if (value(clause[0]) == LBool.TRUE) continue

                var firstNotFalse = -1
                for (ind in 2 until clause.size) {
                    if (value(clause[ind]) != LBool.FALSE) {
                        firstNotFalse = ind
                        break
                    }
                }

                if (firstNotFalse == -1 && value(clause[0]) == LBool.FALSE) {
                    conflict = clause
                } else if (firstNotFalse == -1) {
                    assignment.uncheckedEnqueue(clause[0], clause)
                } else {
                    watchers[clause[firstNotFalse]].add(clause)
                    clause.lits.swap(firstNotFalse, 1)
                    clausesToKeep.removeLast()
                }
            }

            watchers[lit.neg] = clausesToKeep

            if (conflict != null) break
        }

        return conflict
    }

    /**
     * Add [clause] into the database and attach watchers for it.
     */
    fun attachClause(clause: Clause) {
        require(clause.size >= 2) { clause }
        check(ok)
        db.add(clause)
        watchers[clause[0]].add(clause)
        watchers[clause[1]].add(clause)
        if (!clause.fromInput) dratBuilder.addClause(clause)
    }

    /**
     * Mark [clause] for deletion. During [ClauseDatabase.reduceIfNeeded]
     * it will be removed from the database, and the watchers
     * will be detached (the latter may also happen in [propagate]).
     */
    fun markDeleted(clause: Clause) {
        check(ok)
        clause.deleted = true
        if (!clause.fromInput) dratBuilder.deleteClause(clause)
    }

    /**
     * Propagate all the literals in the trail that are not yet propagated. If
     * a conflict is found, return the clause that caused it.
     *
     * This function takes every literal on the trail that has not been
     * propagated (that is, all literals for which `qhead <= index < trail.size`)
     * and applies the unit propagation rule to it, possibly leading to deducing
     * new literals. The new literals are added to the trail, and the process is
     * repeated until no more literals can be propagated, or a conflict is found.
     *
     * @return the conflict clause if a conflict is found, or `null` if no
     * conflict occurs.
     */
    fun propagate(): Clause? {
        check(ok)

        var conflict: Clause? = null

        while (assignment.qhead < assignment.trail.size) {
            val lit = assignment.dequeue()!!

            check(value(lit) == LBool.TRUE)

            // Checking the list of clauses watching the negation of the literal.
            // In those clauses, both of the watched literals might be false,
            // which can either lead to a conflict (all literals in clause are false),
            // unit propagation (only one unassigned literal left), or invalidation
            // of the watchers (both watchers are false, but there are others)
            val clausesToKeep = mutableListOf<Clause>()
            val possiblyBrokenClauses = watchers[lit.neg]

            for (clause in possiblyBrokenClauses) {
                if (clause.deleted) continue

                clausesToKeep.add(clause)

                if (conflict != null) continue

                // we are always watching the first two literals in the clause
                // this makes sure that the second watcher is lit,
                // and the first one is the other one
                if (clause[0].variable == lit.variable) {
                    clause.lits.swap(0, 1)
                }

                // if first watcher (not lit) is true then the clause is already true, skipping it
                if (value(clause[0]) == LBool.TRUE) continue

                // Index of the first literal in the clause not assigned to false
                var firstNotFalse = -1
                for (ind in 2 until clause.size) {
                    if (value(clause[ind]) != LBool.FALSE) {
                        firstNotFalse = ind
                        break
                    }
                }

                if (firstNotFalse == -1 && value(clause[0]) == LBool.FALSE) {
                    // all the literals in the clause are already assigned to false
                    conflict = clause
                } else if (firstNotFalse == -1) { // getValue(brokenClause[0]) == VarValue.UNDEFINED
                    // the only unassigned literal (which is the second watcher) in the clause must be true
                    assignment.uncheckedEnqueue(clause[0], clause)
                } else {
                    // there is at least one literal in the clause not assigned to false,
                    // so we can use it as a new first watcher instead
                    watchers[clause[firstNotFalse]].add(clause)
                    clause.lits.swap(firstNotFalse, 1)
                    clausesToKeep.removeLast()
                }
            }

            watchers[lit.neg] = clausesToKeep

            if (conflict != null) break
        }

        return conflict
    }

    /**
     * Analyzes the conflict clause returned by [propagate]
     * and returns a new clause that can be learned.
     *
     * This function analyzes the conflict clause by walking back on
     * the trail and replacing all but one literal in the conflict clause
     * by their reasons. The learned clause is then simplified by removing
     * redundant literals.
     *
     * @param conflict the conflict clause.
     * @param minimize if true, the learned clause will be minimized by
     *                 removing literals which follow from the other literals
     *                 in the learned clause.
     * @return the learned clause.
     */
    fun analyzeConflict(conflict: Clause, minimize: Boolean = true): Clause {
        // We analyze conflict by walking back on implication graph,
        // starting with the literals in the conflict clause.
        // (Technically, the literals of the conflict are added on
        // the first iteration, and we start with nothing, but it
        // is easier to think about it this way.)
        // For every literal from the last decision level, we replace
        // that literal with its reason, until only one literal from
        // the last decision level is left. This literal is called
        // the "Unique Implication Point" (UIP).

        // Keep track of the variables we have "seen" during the analysis
        // (see implementation below for details)
        val seen = BooleanArray(assignment.numberOfVariables)

        // The list of literals of the learnt
        val learntLits = mutableListOf<Lit>()

        // How many literals from the last decision level we have seen,
        // but not yet replaced with their reasons?
        var lastLevelLitCount = 0

        // The next clause we are about to add to the cut
        var clauseToAdd = conflict

        // The index of the last literal from the last decision level,
        // not yet replaced with its reason
        var index = assignment.trail.lastIndex

        while (true) {
            db.clauseBumpActivity(clauseToAdd)

            for (lit in clauseToAdd.lits) {
                if (seen[lit.variable]) continue

                // Mark all the variables in the clause as seen, if not already
                seen[lit.variable] = true

                if (assignment.level(lit) == assignment.decisionLevel) {
                    // If the literal is from the last decision level,
                    // just count it here: we will replace it with its reason later
                    // because every literal (except lit) in its reason
                    // is before lit on the trail, and lit is already seen
                    lastLevelLitCount++
                } else {
                    // Literals from the previous decision levels are added to the learnt
                    learntLits.add(lit)
                }
            }

            // After we added all the literals from the clause to the learnt,
            // we find the next literal from the last decision level to replace
            // with its reason. We do this by walking back on the trail.
            while (!seen[assignment.trail[index].variable]) index--

            // If only one literal from the last decision level is left,
            // we have found the UIP.
            if (lastLevelLitCount == 1) break

            // Otherwise, it must be replaced with its reason on the next iteration
            lastLevelLitCount--
            val lastLevelVar = assignment.trail[index].variable
            index--
            clauseToAdd = assignment.reason(lastLevelVar)!!
        }

        // Add the UIP to the learnt in the correct phase.
        val uip = assignment.trail[index]
        learntLits.add(uip.neg)

        // Some literals in the learnt can follow from their reasons,
        // included in the learnt. We remove them here, if requested.
        if (minimize) {
            learntLits.removeAll { lit ->
                val reason = assignment.reason(lit.variable) ?: return@removeAll false
                // lit is redundant if all the literals in its reason are already seen
                // (and, therefore, included in the learnt or follow from it)
                val redundant = reason.lits.all { it == lit.neg || seen[it.variable] }
                redundant
            }
        }

        // Sort the learnt by the decision level of the literals
        // (highest level first), making sure UIP is the first literal,
        // and the second max level literal is the second.
        // This is required to have watchers work correctly during the
        // next propagate (only the first two literals are watched).
        learntLits.sortByDescending { assignment.level(it) }

        val learnt = Clause(learntLits, learnt = true)

        // Sorting also helps to calculate the LBD of the learnt
        // without additional memory.
        learnt.lbd = 1
        for (i in 0 until learnt.size - 1) {
            if (assignment.level(learnt[i]) != assignment.level(learnt[i + 1])) {
                learnt.lbd++
            }
        }

        return learnt
    }
}

/**
 * Takes a list of literals, sorts it and removes duplicates in place,
 * then checks if the list contains a literal and its negation
 * and returns true if so.
 */
private fun sortDedupAndCheckComplimentary(lits: MutableList<Lit>): Boolean {
    lits.sortBy { it.inner }

    var i = 0
    for (j in 1 until lits.size) {
        if (lits[i] == lits[j].neg) return true
        if (lits[i] != lits[j]) {
            i++
            lits[i] = lits[j]
        }
    }

    while (lits.size > i + 1) {
        lits.removeLast()
    }

    return false
}<|MERGE_RESOLUTION|>--- conflicted
+++ resolved
@@ -13,7 +13,6 @@
     val clauses = cnf.clauses.map { Clause.fromDimacs(it) }.toMutableList()
     val solver = CDCL(clauses, cnf.vars)
     val result = solver.solve()
-    println("trail: ${solver.assignment.trail}")
     return if (result == SolveResult.SAT) {
         solver.getModel()
     } else {
@@ -193,21 +192,13 @@
         }
 
         // Remove falsified literals from the new clause
-<<<<<<< HEAD
-        clause.lits.removeAll { assignment.isActiveAndFalse(it) }
+        clause.lits.removeAll {
+            assignment.isActive(it) && assignment.value(it) == LBool.FALSE
+        }
 
         // If the clause contains complementary literals, ignore it as useless.
         if (sortDedupAndCheckComplimentary(clause.lits)) return
 
-=======
-        clause.lits.removeAll {
-            assignment.isActive(it) && assignment.value(it) == LBool.FALSE
-        }
-
-        // If the clause contains complementary literals, ignore it as useless.
-        if (sortDedupAndCheckComplimentary(clause.lits)) return
-
->>>>>>> eed689e6
         newClauses.add(clause)
         clause.fromInput = true
 
