--- conflicted
+++ resolved
@@ -278,15 +278,7 @@
 
         // Rebuild the variable selector
         // TODO: is there a way to not rebuild the selector every solve?
-<<<<<<< HEAD
-        variableSelector.build(db.clauses)
-
-        // Enqueue the assumptions in the selector
-        variableSelector.initAssumptions(this.assumptions)
-=======
         vsids.build(db.clauses)
->>>>>>> 4d6bb085
-
         preprocess()?.let { return it }
 
         return search()
