package org.kosat

/**
 * Solves [cnf] and returns
 * `null` if request unsatisfiable
 * [emptyList] is request is tautology
 * assignments of literals otherwise
 */
fun solveCnf(cnf: CnfRequest): List<Boolean>? {
    val clauses = (cnf.clauses.map { it.toClause() }).toMutableList()
    val solver = CDCL(clauses, cnf.vars)
    val result = solver.solve()
    return if (result == SolveResult.SAT) {
        solver.getModel()
    } else {
        null
    }
}

class CDCL {
    /**
<<<<<<< HEAD
     * Clause database.
     */
    private val db: ClauseDatabase = ClauseDatabase()
=======
     * Initial externally added clauses by [newClause].
     * Clauses of size 1 are never stored and instead are located at level 0
     * on the [trail].
     */
    val clauses = mutableListOf<Clause>()
>>>>>>> ecb1de0c

    /**
     * Assignment.
     */
<<<<<<< HEAD
    private val assignment: Assignment = Assignment()
=======
    val learnts = mutableListOf<Clause>()

    /**
     * Can solver perform the search? This becomes false if given constraints
     * cause unsatisfiability in a trivial way (e.g. empty clause, conflicting
     * unit clauses) and whether the solver can continue the search.
     */
    private var ok = true

    /**
     * The count of variables in the problem.
     */
    var numberOfVariables: Int = 0
        private set

    /**
     * For each variable contains current assignment,
     * clause it came from ([VarState.reason]) and decision level when it happened.
     */
    val vars: MutableList<VarState> = mutableListOf()

    /**
     * Trail of assignments, contains literals in the order they were assigned.
     */
    private val trail: MutableList<Lit> = mutableListOf()

    /**
     * Index of first element in the [trail] which has not been propagated yet.
     */
    private var qhead = 0
>>>>>>> ecb1de0c

    /**
     * Two-watched literals heuristic.
     * `i`-th element of this list is the set of clauses watched by variable `i`.
     */
    private val watchers: MutableList<MutableList<Clause>> = mutableListOf()

    /**
     * The number of variables.
     */
    var numberOfVariables: Int = 0
        private set

    // controls the learned clause database reduction, should be replaced and moved in the future
    private var reduceNumber = 6000.0
    private var reduceIncrement = 500.0

    /**
     * Used in analyzeConflict() to simplify clauses by
     * removing literals implied by their reasons.
     */
    private val minimizeMarks = mutableListOf<Int>()

    /**
     * @see [minimizeMarks]
     */
    private var currentMinimizationMark = 0

    // ---- Heuristics ---- //

    /**
     * The branching heuristic, used to choose the next decision variable.
     */
    private val variableSelector: VariableSelector = VSIDS(numberOfVariables)

    /**
     * The restart strategy, used to decide when to restart the search.
     * @see [solve]
     */
    private val restarter = Restarter(this)

<<<<<<< HEAD
=======
    /**
     * Whether a variable from the conflict clause is from the last
     * [level]. Used exclusively in [analyzeConflict] to avoid
     * re-allocations.
     */
    private val seenInAnalyzeConflict = MutableList(numberOfVariables) { false }

    /**
     * Adds a literal to the end of the [trail],
     * assigns [LBool.TRUE] to it and [LBool.FALSE] to the negation,
     * but does not propagate it yet.
     */
    private fun uncheckedEnqueue(lit: Lit, reason: Clause? = null) {
        setValue(lit, LBool.TRUE)
        val v = lit.variable
        vars[v].reason = reason
        vars[v].level = level
        trail.add(lit)
    }

    // ---- Variable states ---- //

    /**
     * @return the value assigned to the literal during solving.
     */
    fun getValue(lit: Lit): LBool {
        return if (lit.isNeg) {
            !vars[lit.variable].value
        } else {
            vars[lit.variable].value
        }
    }

    /**
     * Sets the value of the literal to [value].
     * By construction, guarantees that the value
     * of the negation is set to `!value`.
     */
    private fun setValue(lit: Lit, value: LBool) {
        if (lit.isPos) {
            vars[lit.variable].value = value
        } else {
            vars[lit.variable].value = !value
        }
    }

>>>>>>> ecb1de0c
    // ---- Public Interface ---- //

    /**
     * Create a new solver instance with no clauses.
     */
    constructor() : this(mutableListOf<Clause>())

    /**
     * Create a new solver instance with given clauses.
     * @param initialClauses the initial clauses.
     * @param initialVarsNumber the number of variables in the problem, if known.
     * Can help to avoid resizing of internal data structures.
     */
    constructor(
        initialClauses: Iterable<Clause>,
        initialVarsNumber: Int = 0,
    ) {
        while (numberOfVariables < initialVarsNumber) {
            newVariable()
        }

        initialClauses.forEach { newClause(it) }
        polarity = MutableList(numberOfVariables + 1) { LBool.UNDEF }
    }

    /**
     * Allocate a new variable in the solver.
     *
     * The [addClause] technically adds variables automatically,
     * but sometimes not all variables have to be mentioned in the clauses.
     */
    fun newVariable(): Int {
        numberOfVariables++

        // Watch
        watchers.add(mutableListOf())
        watchers.add(mutableListOf())

        // Assignment
        assignment.addVariable()

        // Variable selection strategy
        variableSelector.addVariable()

        // Phase saving heuristics
        polarity.add(LBool.UNDEF)

        // ???
        minimizeMarks.add(0)
        minimizeMarks.add(0)

<<<<<<< HEAD
        // ???
        seen.add(false)
=======
        seenInAnalyzeConflict.add(false)
>>>>>>> ecb1de0c

        return numberOfVariables
    }

    fun value(lit: Lit): LBool {
        return assignment.value(lit)
    }

    fun uncheckedEnqueue(lit: Lit, reason: Clause?) {
        assignment.uncheckedEnqueue(lit, reason)
    }

    /**
     * Add a new clause to the solver.
     */
    fun newClause(clause: Clause) {
        check(assignment.decisionLevel == 0)

        // add not mentioned variables from new clause
        val maxVar = clause.lits.maxOfOrNull { it.variable.index } ?: 0
        while (numberOfVariables < maxVar) {
            newVariable()
        }

        // don't add clause if it already had true literal
        if (clause.lits.any { value(it) == LBool.TRUE }) {
            return
        }

        // delete every false literal from new clause
        clause.lits.removeAll { value(it) == LBool.FALSE }

        // if the clause contains x and -x then it is useless
        if (clause.lits.any { it.neg in clause.lits }) {
            return
        }

        // handling case for clauses of size 1
        if (clause.size == 1) {
            uncheckedEnqueue(clause[0], null)
        } else {
            addClause(clause)
        }
    }

    // ---- Trail ---- //

<<<<<<< HEAD
    fun backtrack(level: Int) {
        while (assignment.trail.isNotEmpty() && assignment.level(assignment.trail.last().variable) > level) {
            val lit = assignment.trail.removeLast()
            val v = lit.variable
            polarity[v] = assignment.value(v)
            assignment.unassign(v)
            variableSelector.backTrack(v)
        }

        assignment.qhead = assignment.trail.size
        assignment.decisionLevel = level
=======
    /**
     * Remove variables from the trail until the given layer is reached,
     * and reset the decision level to that layer.
     *
     * @param untilLevel the layer to stop at. Variables on this layer will **not** be removed.
     */
    fun cancelUntil(untilLevel: Int) {
        while (trail.isNotEmpty() && vars[trail.last().variable].level > untilLevel) {
            val lit = trail.removeLast()
            val v = lit.variable
            polarity[v] = getValue(v.posLit)
            setValue(v.posLit, LBool.UNDEFINED)
            vars[v].reason = null
            vars[v].level = -1
            variableSelector.backTrack(v)
        }

        qhead = trail.size
        level = untilLevel
>>>>>>> ecb1de0c
    }

    /**
     * Used for phase saving heuristic. Memorizes the polarity of
     * the given variable when it was last assigned, but reset during backtracking.
     */
    private var polarity: MutableList<LBool> = mutableListOf()

    // --- Solve with assumptions ---- //

    /**
     * The assumptions given to an incremental solver.
     */
    private var assumptions: List<Lit> = emptyList()

    /**
     * Solve the problem with the given assumptions.
     */
    fun solve(currentAssumptions: List<Lit>): SolveResult {
        assumptions = currentAssumptions
        variableSelector.initAssumptions(assumptions)

        val result = solve()

        if (result == SolveResult.UNSAT) {
            assumptions = emptyList()
            return result
        }

        val model = getModel()

        currentAssumptions.forEach { lit ->
<<<<<<< HEAD
            if (result.values!![lit.variable] != lit.isPos) {
=======
            if (model[lit.variable] != lit.isPos) {
>>>>>>> ecb1de0c
                assumptions = emptyList()
                return SolveResult.UNSAT
            }
        }
        assumptions = emptyList()
        return result
    }

    // half of learnt get reduced
    fun reduceDB() {
        db.learnts.sortByDescending { it.lbd }
        val deletionLimit = db.learnts.size / 2
        var cnt = 0
        for (clause in db.learnts) {
            if (cnt == deletionLimit) {
                break
            }
            if (!clause.deleted) {
                cnt++
                clause.deleted = true
            }
        }
        db.learnts.removeAll { it.deleted }
    }

    // ---- Solve ---- //

    fun solve(): SolveResult {
        var numberOfConflicts = 0
        var numberOfDecisions = 0

<<<<<<< HEAD
        if (db.clauses.isEmpty()) {
            return getModel()
        }

        if (db.clauses.any { clause -> clause.lits.isEmpty() }) {
            return Model.UNSAT
        }

        if (db.clauses.any { clause -> clause.lits.all { value(it) == LBool.FALSE } }) {
            return Model.UNSAT
        }

        variableSelector.build(db.clauses)
=======
        if (!ok) {
            return SolveResult.UNSAT
        }

        if (clauses.isEmpty()) {
            return SolveResult.SAT
        }

        if (clauses.any { it.all { lit -> getValue(lit) == LBool.FALSE } }) {
            return SolveResult.UNSAT
        }

        cancelUntil(0)
        cachedModel = null

        variableSelector.build(clauses)
>>>>>>> ecb1de0c

        // main loop
        while (true) {
            val conflictClause = propagate()
            if (conflictClause != null) {
                // CONFLICT
                numberOfConflicts++

                // in case there is a conflict in CNF and trail is already in 0 state
                if (assignment.decisionLevel == 0) {
                    // println("KoSat conflicts:   $numberOfConflicts")
                    // println("KoSat decisions:   $numberOfDecisions")
                    return SolveResult.UNSAT
                }

                // build new clause by conflict clause
                val lemma = analyzeConflict(conflictClause)

                // compute lbd "score" for lemma
                lemma.lbd = lemma.lits.distinctBy { assignment.level(it.variable) }.size

                // return to decision level where lemma would be propagated
<<<<<<< HEAD
                val level = if (lemma.size > 1) assignment.level(lemma[1].variable) else 0
                backtrack(level)

                // after backjump there is only one clause to propagate
                // assignment.qhead = assignment. trail.size
=======
                val level = if (lemma.size > 1) vars[lemma[1].variable].level else 0
                cancelUntil(level)
>>>>>>> ecb1de0c

                // if lemma.size == 1 we just add it to 0 decision level of trail
                if (lemma.size == 1) {
                    uncheckedEnqueue(lemma[0], null)
                } else {
                    uncheckedEnqueue(lemma[0], lemma)
                    addLearnt(lemma)
                }

                // remove half of learnts
                if (db.learnts.size > reduceNumber) {
                    reduceNumber += reduceIncrement
                    restarter.restart()
                    reduceDB()
                }
                variableSelector.update(lemma)

                // restart search after some number of conflicts
                restarter.update()
            } else {
                // NO CONFLICT
                require(assignment.qhead == assignment.trail.size)

                // If (the problem is already) SAT, return the current assignment
<<<<<<< HEAD
                if (assignment.trail.size == numberOfVariables) {
                    val model = getModel()
                    reset()
=======
                if (trail.size == numberOfVariables) {
>>>>>>> ecb1de0c
                    // println("KoSat conflicts:   $numberOfConflicts")
                    // println("KoSat decisions:   $numberOfDecisions")
                    return SolveResult.SAT
                }

                // try to guess variable
                assignment.newDecisionLevel()
                var nextDecisionLiteral = variableSelector.nextDecision(assignment)
                numberOfDecisions++

                // in case there is assumption propagated to false
                if (nextDecisionLiteral.isUndef) {
                    return SolveResult.UNSAT
                }

                // phase saving heuristic
                if (assignment.decisionLevel > assumptions.size && polarity[nextDecisionLiteral.variable] == LBool.FALSE) {
                    nextDecisionLiteral = nextDecisionLiteral.neg
                }

                uncheckedEnqueue(nextDecisionLiteral, null)
            }
        }
    }

<<<<<<< HEAD
    fun reset() {
        backtrack(0)
    }

    // return current assignment of variables
    private fun getModel(): Model = Model(
        assignment.value.map {
            when (it) {
                LBool.TRUE, LBool.UNDEF -> true
=======
    /**
     * Since returning the model is a potentially expensive operation, we cache
     * the result of the first call to [getModel] and return the cached value
     * on subsequent calls. This is reset in [solve].
     */
    private var cachedModel: List<Boolean>? = null

    /**
     * Return the assignment of variables. This function is meant to be used
     * when the solver returns [SolveResult.SAT] after a call to [solve].
     */
    fun getModel(): List<Boolean> {
        if (cachedModel != null) return cachedModel!!

        cachedModel = vars.map {
            when (it.value) {
                LBool.TRUE, LBool.UNDEFINED -> true
>>>>>>> ecb1de0c
                LBool.FALSE -> false
            }
        }

        return cachedModel!!
    }

    // ---- Two watchers ---- //

    /**
     * Add watchers to new clause. Expected to be run
     * in [addClause] and in [addLearnt]
     */
    private fun addWatchers(clause: Clause) {
        require(clause.size > 1)
        watchers[clause[0]].add(clause)
        watchers[clause[1]].add(clause)
    }

    // ---- CDCL functions ---- //

    /**
     * Add new clause and watchers to it.
     *
     * This function assumes that the clause size is at least 2,
     * and it is expected to be run by the solver internally to
     * add clauses to the solver. This will be moved to the
     * proper clause database in the future.
     */
    private fun addClause(clause: Clause) {
<<<<<<< HEAD
        require(clause.size != 1)
        db.clauses.add(clause)
        if (clause.lits.isNotEmpty()) {
            addWatchers(clause)
        }
=======
        if (clause.isEmpty()) ok = false
        if (!ok) return

        require(clause.size > 1)
        clauses.add(clause)
        addWatchers(clause)
>>>>>>> ecb1de0c
    }

    /**
     * Add new learnt clause and watchers to it.
     */
    private fun addLearnt(clause: Clause) {
        require(clause.size != 1)
        db.learnts.add(clause)
        if (clause.lits.isNotEmpty()) {
            addWatchers(clause)
        }
    }

    /**
     * Propagate all the literals in the [trail] that are
     * not yet propagated. If a conflict is found, return
     * the clause that caused it.
     *
     * This function takes every literal on the trail that
     * has not been propagated (that is, all literals for
     * which [qhead] <= index < [trail].size) and applies
     * the unit propagation rule to it, possibly leading
     * to deducing new literals. The new literals are added
     * to the trail, and the process is repeated until no
     * more literals can be propagated, or a conflict
     * is found.
     */
    private fun propagate(): Clause? {
        var conflict: Clause? = null
        while (assignment.qhead < assignment.trail.size) {
            val lit = assignment.dequeue()!!

<<<<<<< HEAD
            if (value(lit) == LBool.FALSE) {
                return assignment.reason(lit.variable)
=======
            check(getValue(lit) == LBool.TRUE)

            if (getValue(lit) == LBool.FALSE) {
                return vars[lit.variable].reason
>>>>>>> ecb1de0c
            }

            // Checking the list of clauses watching the negation of the literal.
            // In those clauses, both of the watched literals might be false,
            // which can either lead to a conflict (all literals in clause are false),
            // unit propagation (only one unassigned literal left), or invalidation
            // of the watchers (both watchers are false, but there are others)
            val clausesToKeep = mutableListOf<Clause>()
            val possiblyBrokenClauses = watchers[lit.neg]

            for (clause in possiblyBrokenClauses) {
                if (clause.deleted) continue

                clausesToKeep.add(clause)

                if (conflict != null) continue

                // we are always watching the first two literals in the clause
                // this makes sure that the second watcher is lit,
                // and the first one is the other one
                if (clause[0].variable == lit.variable) {
                    clause.lits.swap(0, 1)
                }

                // if first watcher (not lit) is true then the clause is already true, skipping it
                if (value(clause[0]) == LBool.TRUE) continue

                // Index of the first literal in the clause not assigned to false
                var firstNotFalse = -1
                for (ind in 2 until clause.size) {
                    if (value(clause[ind]) != LBool.FALSE) {
                        firstNotFalse = ind
                        break
                    }
                }

                if (firstNotFalse == -1 && value(clause[0]) == LBool.FALSE) {
                    // all the literals in the clause are already assigned to false
                    conflict = clause
                } else if (firstNotFalse == -1) { // getValue(brokenClause[0]) == VarValue.UNDEFINED
                    // the only unassigned literal (which is the second watcher) in the clause must be true
                    uncheckedEnqueue(clause[0], clause)
                } else {
                    // there is at least one literal in the clause not assigned to false,
                    // so we can use it as a new first watcher instead
                    watchers[clause[firstNotFalse]].add(clause)
                    clause.lits.swap(firstNotFalse, 1)
                    clausesToKeep.removeLast()
                }
            }

            watchers[lit.neg] = clausesToKeep

            if (conflict != null) break
        }
        return conflict
    }

    /**
     * Analyzes the conflict clause returned by [propagate]
     * and returns a new clause that can be learnt.
     * Post-conditions:
     *      - first element in clause has max (current) propagate level
     *      - second element in clause has second max propagate level
     */
    private fun analyzeConflict(conflict: Clause): Clause {
        var numberOfActiveVariables = 0
        val lemma = mutableSetOf<Lit>()

<<<<<<< HEAD
        conflict.lits.forEach { lit ->
            if (assignment.level(lit.variable) == assignment.decisionLevel) {
                seen[lit.variable] = true
=======
        conflict.forEach { lit ->
            if (vars[lit.variable].level == level) {
                seenInAnalyzeConflict[lit.variable] = true
>>>>>>> ecb1de0c
                numberOfActiveVariables++
            } else {
                lemma.add(lit)
            }
        }

        var lastLevelWalkIndex = assignment.trail.lastIndex

        // The UIP is the only literal in the current decision level
        // of the conflict clause. To build it, we walk back on the
        // last level of the trail and replace all but one literal
        // in the conflict clause by their reason.
        while (numberOfActiveVariables > 1) {
<<<<<<< HEAD
            val v = assignment.trail[lastLevelWalkIndex--].variable
            if (!seen[v]) continue
=======
            val v = trail[lastLevelWalkIndex--].variable
            if (!seenInAnalyzeConflict[v]) continue
>>>>>>> ecb1de0c

            // The null assertion is safe because we only traverse
            // the last level, and every variable on this level
            // has a reason except for the decision variable,
            // which will not be visited because even if it is seen,
            // it is the last seen variable in order of the trail.
            assignment.reason(v)!!.lits.forEach { u ->
                val current = u.variable
                if (assignment.level(current) != assignment.decisionLevel) {
                    lemma.add(u)
                } else if (current != v && !seenInAnalyzeConflict[current]) {
                    seenInAnalyzeConflict[current] = true
                    numberOfActiveVariables++
                }
            }

            seenInAnalyzeConflict[v] = false
            numberOfActiveVariables--
        }

        var newClause: Clause

<<<<<<< HEAD
        assignment.trail.last { seen[it.variable] }.let { lit ->
=======
        trail.last { seenInAnalyzeConflict[it.variable] }.let { lit ->
>>>>>>> ecb1de0c
            val v = lit.variable
            lemma.add(if (value(v.posLit) == LBool.TRUE) v.negLit else v.posLit)

            // Simplify clause by removing redundant literals which follow from their reasons
            currentMinimizationMark++
            lemma.forEach { minimizeMarks[it] = currentMinimizationMark }
            newClause = Clause(
                lemma.filter { possiblyImpliedLit ->
                    assignment.reason(possiblyImpliedLit.variable)?.lits?.any {
                        minimizeMarks[it] != currentMinimizationMark
                    } ?: true
                }.toMutableList(),
            )

            val uipIndex = newClause.lits.indexOfFirst { it.variable == v }
            // move UIP vertex to 0 position
<<<<<<< HEAD
            newClause.lits.swap(uipIndex, 0)
            seen[v] = false
=======
            newClause.swap(uipIndex, 0)
            seenInAnalyzeConflict[v] = false
>>>>>>> ecb1de0c
        }
        // move last defined literal to 1 position
        if (newClause.size > 1) {
            val secondMax =
                newClause.lits.drop(1).indices.maxByOrNull { assignment.level(newClause[it + 1].variable) } ?: 0
            newClause.lits.swap(1, secondMax + 1)
        }
        return newClause
    }
}<|MERGE_RESOLUTION|>--- conflicted
+++ resolved
@@ -19,25 +19,14 @@
 
 class CDCL {
     /**
-<<<<<<< HEAD
      * Clause database.
      */
     private val db: ClauseDatabase = ClauseDatabase()
-=======
-     * Initial externally added clauses by [newClause].
-     * Clauses of size 1 are never stored and instead are located at level 0
-     * on the [trail].
-     */
-    val clauses = mutableListOf<Clause>()
->>>>>>> ecb1de0c
 
     /**
      * Assignment.
      */
-<<<<<<< HEAD
     private val assignment: Assignment = Assignment()
-=======
-    val learnts = mutableListOf<Clause>()
 
     /**
      * Can solver perform the search? This becomes false if given constraints
@@ -47,29 +36,6 @@
     private var ok = true
 
     /**
-     * The count of variables in the problem.
-     */
-    var numberOfVariables: Int = 0
-        private set
-
-    /**
-     * For each variable contains current assignment,
-     * clause it came from ([VarState.reason]) and decision level when it happened.
-     */
-    val vars: MutableList<VarState> = mutableListOf()
-
-    /**
-     * Trail of assignments, contains literals in the order they were assigned.
-     */
-    private val trail: MutableList<Lit> = mutableListOf()
-
-    /**
-     * Index of first element in the [trail] which has not been propagated yet.
-     */
-    private var qhead = 0
->>>>>>> ecb1de0c
-
-    /**
      * Two-watched literals heuristic.
      * `i`-th element of this list is the set of clauses watched by variable `i`.
      */
@@ -109,55 +75,6 @@
      */
     private val restarter = Restarter(this)
 
-<<<<<<< HEAD
-=======
-    /**
-     * Whether a variable from the conflict clause is from the last
-     * [level]. Used exclusively in [analyzeConflict] to avoid
-     * re-allocations.
-     */
-    private val seenInAnalyzeConflict = MutableList(numberOfVariables) { false }
-
-    /**
-     * Adds a literal to the end of the [trail],
-     * assigns [LBool.TRUE] to it and [LBool.FALSE] to the negation,
-     * but does not propagate it yet.
-     */
-    private fun uncheckedEnqueue(lit: Lit, reason: Clause? = null) {
-        setValue(lit, LBool.TRUE)
-        val v = lit.variable
-        vars[v].reason = reason
-        vars[v].level = level
-        trail.add(lit)
-    }
-
-    // ---- Variable states ---- //
-
-    /**
-     * @return the value assigned to the literal during solving.
-     */
-    fun getValue(lit: Lit): LBool {
-        return if (lit.isNeg) {
-            !vars[lit.variable].value
-        } else {
-            vars[lit.variable].value
-        }
-    }
-
-    /**
-     * Sets the value of the literal to [value].
-     * By construction, guarantees that the value
-     * of the negation is set to `!value`.
-     */
-    private fun setValue(lit: Lit, value: LBool) {
-        if (lit.isPos) {
-            vars[lit.variable].value = value
-        } else {
-            vars[lit.variable].value = !value
-        }
-    }
-
->>>>>>> ecb1de0c
     // ---- Public Interface ---- //
 
     /**
@@ -209,12 +126,8 @@
         minimizeMarks.add(0)
         minimizeMarks.add(0)
 
-<<<<<<< HEAD
         // ???
         seen.add(false)
-=======
-        seenInAnalyzeConflict.add(false)
->>>>>>> ecb1de0c
 
         return numberOfVariables
     }
@@ -262,7 +175,6 @@
 
     // ---- Trail ---- //
 
-<<<<<<< HEAD
     fun backtrack(level: Int) {
         while (assignment.trail.isNotEmpty() && assignment.level(assignment.trail.last().variable) > level) {
             val lit = assignment.trail.removeLast()
@@ -274,27 +186,6 @@
 
         assignment.qhead = assignment.trail.size
         assignment.decisionLevel = level
-=======
-    /**
-     * Remove variables from the trail until the given layer is reached,
-     * and reset the decision level to that layer.
-     *
-     * @param untilLevel the layer to stop at. Variables on this layer will **not** be removed.
-     */
-    fun cancelUntil(untilLevel: Int) {
-        while (trail.isNotEmpty() && vars[trail.last().variable].level > untilLevel) {
-            val lit = trail.removeLast()
-            val v = lit.variable
-            polarity[v] = getValue(v.posLit)
-            setValue(v.posLit, LBool.UNDEFINED)
-            vars[v].reason = null
-            vars[v].level = -1
-            variableSelector.backTrack(v)
-        }
-
-        qhead = trail.size
-        level = untilLevel
->>>>>>> ecb1de0c
     }
 
     /**
@@ -327,11 +218,7 @@
         val model = getModel()
 
         currentAssumptions.forEach { lit ->
-<<<<<<< HEAD
-            if (result.values!![lit.variable] != lit.isPos) {
-=======
             if (model[lit.variable] != lit.isPos) {
->>>>>>> ecb1de0c
                 assumptions = emptyList()
                 return SolveResult.UNSAT
             }
@@ -363,38 +250,26 @@
         var numberOfConflicts = 0
         var numberOfDecisions = 0
 
-<<<<<<< HEAD
-        if (db.clauses.isEmpty()) {
-            return getModel()
-        }
-
-        if (db.clauses.any { clause -> clause.lits.isEmpty() }) {
-            return Model.UNSAT
-        }
-
-        if (db.clauses.any { clause -> clause.lits.all { value(it) == LBool.FALSE } }) {
-            return Model.UNSAT
-        }
-
-        variableSelector.build(db.clauses)
-=======
         if (!ok) {
             return SolveResult.UNSAT
         }
 
-        if (clauses.isEmpty()) {
+        if (db.clauses.isEmpty()) {
             return SolveResult.SAT
         }
 
-        if (clauses.any { it.all { lit -> getValue(lit) == LBool.FALSE } }) {
+        if (db.clauses.any { clause -> clause.lits.isEmpty() }) {
             return SolveResult.UNSAT
         }
 
-        cancelUntil(0)
+        if (db.clauses.any { clause -> clause.lits.all { value(it) == LBool.FALSE } }) {
+            return SolveResult.UNSAT
+        }
+
+        backtrack(0)
         cachedModel = null
 
-        variableSelector.build(clauses)
->>>>>>> ecb1de0c
+        variableSelector.build(db.clauses)
 
         // main loop
         while (true) {
@@ -417,17 +292,8 @@
                 lemma.lbd = lemma.lits.distinctBy { assignment.level(it.variable) }.size
 
                 // return to decision level where lemma would be propagated
-<<<<<<< HEAD
                 val level = if (lemma.size > 1) assignment.level(lemma[1].variable) else 0
                 backtrack(level)
-
-                // after backjump there is only one clause to propagate
-                // assignment.qhead = assignment. trail.size
-=======
-                val level = if (lemma.size > 1) vars[lemma[1].variable].level else 0
-                cancelUntil(level)
->>>>>>> ecb1de0c
-
                 // if lemma.size == 1 we just add it to 0 decision level of trail
                 if (lemma.size == 1) {
                     uncheckedEnqueue(lemma[0], null)
@@ -451,13 +317,7 @@
                 require(assignment.qhead == assignment.trail.size)
 
                 // If (the problem is already) SAT, return the current assignment
-<<<<<<< HEAD
                 if (assignment.trail.size == numberOfVariables) {
-                    val model = getModel()
-                    reset()
-=======
-                if (trail.size == numberOfVariables) {
->>>>>>> ecb1de0c
                     // println("KoSat conflicts:   $numberOfConflicts")
                     // println("KoSat decisions:   $numberOfDecisions")
                     return SolveResult.SAT
@@ -483,17 +343,6 @@
         }
     }
 
-<<<<<<< HEAD
-    fun reset() {
-        backtrack(0)
-    }
-
-    // return current assignment of variables
-    private fun getModel(): Model = Model(
-        assignment.value.map {
-            when (it) {
-                LBool.TRUE, LBool.UNDEF -> true
-=======
     /**
      * Since returning the model is a potentially expensive operation, we cache
      * the result of the first call to [getModel] and return the cached value
@@ -508,10 +357,9 @@
     fun getModel(): List<Boolean> {
         if (cachedModel != null) return cachedModel!!
 
-        cachedModel = vars.map {
-            when (it.value) {
-                LBool.TRUE, LBool.UNDEFINED -> true
->>>>>>> ecb1de0c
+        cachedModel = assignment.value.map {
+            when (it) {
+                LBool.TRUE, LBool.UNDEF -> true
                 LBool.FALSE -> false
             }
         }
@@ -542,20 +390,12 @@
      * proper clause database in the future.
      */
     private fun addClause(clause: Clause) {
-<<<<<<< HEAD
-        require(clause.size != 1)
+        if (clause.lits.isEmpty()) ok = false
+        if (!ok) return
+
+        require(clause.size > 1)
         db.clauses.add(clause)
-        if (clause.lits.isNotEmpty()) {
-            addWatchers(clause)
-        }
-=======
-        if (clause.isEmpty()) ok = false
-        if (!ok) return
-
-        require(clause.size > 1)
-        clauses.add(clause)
         addWatchers(clause)
->>>>>>> ecb1de0c
     }
 
     /**
@@ -588,15 +428,10 @@
         while (assignment.qhead < assignment.trail.size) {
             val lit = assignment.dequeue()!!
 
-<<<<<<< HEAD
+            check(value(lit) == LBool.TRUE)
+
             if (value(lit) == LBool.FALSE) {
                 return assignment.reason(lit.variable)
-=======
-            check(getValue(lit) == LBool.TRUE)
-
-            if (getValue(lit) == LBool.FALSE) {
-                return vars[lit.variable].reason
->>>>>>> ecb1de0c
             }
 
             // Checking the list of clauses watching the negation of the literal.
@@ -655,6 +490,8 @@
         return conflict
     }
 
+    private val seen = MutableList(numberOfVariables) { false }
+
     /**
      * Analyzes the conflict clause returned by [propagate]
      * and returns a new clause that can be learnt.
@@ -666,15 +503,9 @@
         var numberOfActiveVariables = 0
         val lemma = mutableSetOf<Lit>()
 
-<<<<<<< HEAD
         conflict.lits.forEach { lit ->
             if (assignment.level(lit.variable) == assignment.decisionLevel) {
                 seen[lit.variable] = true
-=======
-        conflict.forEach { lit ->
-            if (vars[lit.variable].level == level) {
-                seenInAnalyzeConflict[lit.variable] = true
->>>>>>> ecb1de0c
                 numberOfActiveVariables++
             } else {
                 lemma.add(lit)
@@ -688,13 +519,8 @@
         // last level of the trail and replace all but one literal
         // in the conflict clause by their reason.
         while (numberOfActiveVariables > 1) {
-<<<<<<< HEAD
             val v = assignment.trail[lastLevelWalkIndex--].variable
             if (!seen[v]) continue
-=======
-            val v = trail[lastLevelWalkIndex--].variable
-            if (!seenInAnalyzeConflict[v]) continue
->>>>>>> ecb1de0c
 
             // The null assertion is safe because we only traverse
             // the last level, and every variable on this level
@@ -705,23 +531,19 @@
                 val current = u.variable
                 if (assignment.level(current) != assignment.decisionLevel) {
                     lemma.add(u)
-                } else if (current != v && !seenInAnalyzeConflict[current]) {
-                    seenInAnalyzeConflict[current] = true
+                } else if (current != v && !seen[current]) {
+                    seen[current] = true
                     numberOfActiveVariables++
                 }
             }
 
-            seenInAnalyzeConflict[v] = false
+            seen[v] = false
             numberOfActiveVariables--
         }
 
         var newClause: Clause
 
-<<<<<<< HEAD
         assignment.trail.last { seen[it.variable] }.let { lit ->
-=======
-        trail.last { seenInAnalyzeConflict[it.variable] }.let { lit ->
->>>>>>> ecb1de0c
             val v = lit.variable
             lemma.add(if (value(v.posLit) == LBool.TRUE) v.negLit else v.posLit)
 
@@ -738,13 +560,8 @@
 
             val uipIndex = newClause.lits.indexOfFirst { it.variable == v }
             // move UIP vertex to 0 position
-<<<<<<< HEAD
             newClause.lits.swap(uipIndex, 0)
             seen[v] = false
-=======
-            newClause.swap(uipIndex, 0)
-            seenInAnalyzeConflict[v] = false
->>>>>>> ecb1de0c
         }
         // move last defined literal to 1 position
         if (newClause.size > 1) {
