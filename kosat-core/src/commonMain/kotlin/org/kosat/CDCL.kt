--- conflicted
+++ resolved
@@ -66,47 +66,6 @@
      * @see ReconstructionStack
      */
     val reconstructionStack: ReconstructionStack = ReconstructionStack()
-
-<<<<<<< HEAD
-    /**
-     * The maximum amount of probes expected to be returned
-     * by [generateProbes].
-     *
-     * @see [failedLiteralProbing]
-     */
-    private val flpMaxProbes = 1000
-
-    /**
-     * Amount of [equivalentLiteralSubstitution] rounds before and after
-     * [failedLiteralProbing] to perform.
-     */
-    private val elsRounds = 5
-
-    private val bveConfig = object {
-        val varsLimit = Int.MAX_VALUE
-        // val relativeEfficiencyThreshold = 0.5
-        // val minimumVarsToTry = 30
-        val resolventSizeLimit = 16
-        val maxVarScore = 1600
-        var maxNewResolventsPerElimination = 16
-        val varScoreSumWeight = -1.0
-        val varScoreProdWeight = 1.0
-=======
-    private val bveStats = object {
-        var eliminationAttempts = 0
-        var eliminatedVariables = 0
-        var resolventsAdded = 0
-        var clausesResolved = 0
-        var unitsAssigned = 0
-        var clausesAttached = 0
-        var clausesDeleted = 0
-        var clausesStrengthened = 0
-        var clausesSubsumed = 0
-        var tautologicalResolvents = 0
-        var resolventsTooBig = 0
-        var gatesFound = 0
->>>>>>> 9ba906f6
-    }
 
     /**
      * The branching heuristic, used to choose the next decision variable.
@@ -282,14 +241,7 @@
 
         // Rebuild the variable selector
         // TODO: is there a way to not rebuild the selector every solve?
-<<<<<<< HEAD
-        variableSelector.build(db.clauses)
-
-        // Enqueue the assumptions in the selector
-        variableSelector.initAssumptions(this.assumptions)
-=======
         vsids.build(db.clauses)
->>>>>>> 9ba906f6
 
         preprocess()?.let { return it }
 
@@ -346,11 +298,6 @@
                 }
             }
 
-<<<<<<< HEAD
-            // Enqueue the decision literal, expect it to propagate at the next iteration.
-            assignment.uncheckedEnqueue(nextDecisionLiteral, null)
-            stats.decisions++
-=======
             // If there are no assumptions left to enqueue,
             // we make a decision on the next variable.
             if (!assignedAssumption) {
@@ -376,8 +323,8 @@
                 }
 
                 assignment.uncheckedEnqueue(nextDecisionLiteral, null)
-            }
->>>>>>> 9ba906f6
+                stats.decisions++
+            }
 
             // Propagate the decision,
             // in case there is a conflict, backtrack, and repeat
@@ -819,11 +766,7 @@
             probes.remove(b)
         }
 
-<<<<<<< HEAD
-        return LitVec(probes.take(flpMaxProbes))
-=======
-        return probes.take(config.flpMaxProbes).toMutableList()
->>>>>>> 9ba906f6
+        return LitVec(probes.take(config.flpMaxProbes))
     }
 
     /**
@@ -1536,13 +1479,8 @@
                 // If it is too big, we can't eliminate the variable. This limit
                 // is added to prevent the algorithm from generating resolvents
                 // of exponential size and running out of memory.
-<<<<<<< HEAD
-                if (resolvent.size > bveConfig.resolventSizeLimit) {
+                if (resolvent.size > config.bveResolventSizeLimit) {
                     stats.bve.resolventsTooBig++
-=======
-                if (resolvent.size > config.bveResolventSizeLimit) {
-                    bveStats.resolventsTooBig++
->>>>>>> 9ba906f6
                     return null
                 }
 
