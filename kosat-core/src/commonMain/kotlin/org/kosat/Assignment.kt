--- conflicted
+++ resolved
@@ -1,17 +1,12 @@
 package org.kosat
 
 class Assignment(private val solver: CDCL) {
-<<<<<<< HEAD
-    val value: MutableList<LBool> = mutableListOf()
-    val varData: MutableList<VarState> = mutableListOf()
-=======
     val value: LBoolVec = LBoolVec()
     private val reasons: MutableList<Clause?> = mutableListOf()
     private var levels: IntArray = IntArray(16) { -1 }
     private var trailIndices: IntArray = IntArray(16) { -1 }
     private var active: BooleanArray = BooleanArray(16) { true }
     private var frozen: BooleanArray = BooleanArray(16) { false }
->>>>>>> b758a55d
     val trail: LitVec = LitVec()
     val numberOfVariables get() = value.size
     private var numberOfInactiveVariables = 0
@@ -166,19 +161,11 @@
             solver.stats.unitsFound++
         }
 
-<<<<<<< HEAD
-        value[lit.variable] = LBool.from(lit.isPos)
-        val data = varData[lit.variable]
-        data.reason = reason
-        data.level = decisionLevel
-        data.trailIndex = trail.size
-=======
         val v = lit.variable
         value[v] = LBool.from(lit.isPos)
         reasons[v] = reason
         levels[v] = decisionLevel
         trailIndices[v] = trail.size
->>>>>>> b758a55d
         trail.add(lit)
     }
 
