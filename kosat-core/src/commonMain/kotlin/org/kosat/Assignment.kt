package org.kosat

data class VarState(
    /** A clause which lead to assigning a value to this variable during [CDCL.propagate] */
    var reason: Clause?,

    /** Level of decision on which the variable was assigned a value */
    var level: Int,

    /** Index of the variable in the trail */
    var trailIndex: Int = -1,

    /** Whether the variable is active, i.e. used in the search and not eliminated in some way */
    var active: Boolean = true,

    /** Whether the variable is frozen (cannot be eliminated) */
    var frozen: Boolean = false,
)

class Assignment(private val solver: CDCL) {
    val value: MutableList<LBool> = mutableListOf()
    val varData: MutableList<VarState> = mutableListOf()
    val trail: LitVec = LitVec()
    val numberOfVariables get() = value.size
    private var numberOfInactiveVariables = 0

    /** The number of active variables (i.e. not eliminated, substituted, etc.) */
    val numberOfActiveVariables get() = numberOfVariables - numberOfInactiveVariables

    var decisionLevel: Int = 0
    var qhead: Int = 0
    var qheadBinaryOnly: Int = 0

    /**
     * @return the value of the variable, assuming that it is not substituted.
     */
    fun value(v: Var): LBool {
        // require(isActive(v))
        return value[v]
    }

    /**
     * @return the value of the literal, assuming that it is not substituted.
     */
    fun value(lit: Lit): LBool {
        // require(isActive(lit))
        return value[lit.variable] xor lit.isNeg
    }

    /** @return whether the variable is [VarState.frozen] */
    fun isFrozen(v: Var): Boolean {
        return varData[v].frozen
    }

    /** @return whether the variable corresponding to the [lit] is [VarState.frozen] */
    fun isFrozen(lit: Lit): Boolean = isFrozen(lit.variable)

    /** Marks active variable corresponding to [lit] as [VarState.frozen] */
    fun freeze(lit: Lit) {
        require(varData[lit.variable].active)
        varData[lit.variable].frozen = true
    }

    /** Marks variable corresponding to [lit] as not [VarState.frozen] */
    fun unfreeze(lit: Lit) {
        varData[lit.variable].frozen = false
    }

    /** @return whether the variable is [VarState.active] */
    fun isActive(v: Var): Boolean {
        return varData[v].active
    }

    /** @return whether the variable corresponding to the [lit] is [VarState.active] */
    fun isActive(lit: Lit): Boolean = isActive(lit.variable)

    /** Marks variable as [VarState.active] */
    fun markActive(v: Var) {
        if (varData[v].active) return
        numberOfInactiveVariables--
        varData[v].active = true
    }

    /** Marks variable corresponding to the [lit] as [VarState.active] */
    fun markActive(lit: Lit) = markActive(lit.variable)

    /** Marks variable as not [VarState.active] */
    fun markInactive(v: Var) {
        require(!varData[v].frozen)
        if (!varData[v].active) return
        numberOfInactiveVariables++
        varData[v].active = false
    }

    /** Marks variable corresponding to the [lit] as not [VarState.active] */
    fun markInactive(lit: Lit) = markInactive(lit.variable)

    fun unassign(v: Var) {
        value[v] = LBool.UNDEF
        varData[v].reason = null
        varData[v].level = -1
        varData[v].trailIndex = -1
    }

    fun reason(v: Var): Clause? {
        return varData[v].reason
    }

    fun level(v: Var): Int {
        return varData[v].level
    }

    fun level(v: Lit): Int {
        return level(v.variable)
    }

    fun trailIndex(v: Var): Int {
        return varData[v].trailIndex
    }

    fun fixed(v: Var): LBool {
        return if (level(v) > 0) {
            LBool.UNDEF
        } else {
            value(v)
        }
    }

    fun fixed(lit: Lit): LBool {
        return if (level(lit.variable) > 0) {
            LBool.UNDEF
        } else {
            value(lit)
        }
    }

    fun addVariable() {
        check(decisionLevel == 0)
        value.add(LBool.UNDEF)
        varData.add(VarState(null, -1))
    }

    fun newDecisionLevel() {
        decisionLevel++
    }

    fun uncheckedEnqueue(lit: Lit, reason: Clause?) {
        // require(value(lit) == LBool.UNDEF)
        // require(isActive(lit))

<<<<<<< HEAD
        if (decisionLevel == 0) {
            solver.dratBuilder.addClause(Clause(mutableListOf(lit)))
            solver.stats.unitsFound++
        }
=======
        if (decisionLevel == 0) solver.dratBuilder.addClause(Clause(LitVec.of(lit)))
>>>>>>> cbe6848c

        value[lit.variable] = LBool.from(lit.isPos)
        val data = varData[lit.variable]
        data.reason = reason
        data.level = decisionLevel
        data.trailIndex = trail.size
        trail.add(lit)
    }

    fun enqueue(lit: Lit, reason: Clause?): Boolean {
        return when (value(lit)) {
            LBool.UNDEF -> {
                uncheckedEnqueue(lit, reason)
                true
            }

            LBool.TRUE -> {
                // Existing consistent assignment of `lit`
                true
            }

            LBool.FALSE -> {
                // Conflict
                false
            }
        }
    }

    fun dequeue(): Lit {
        return trail[qhead++]
    }
}<|MERGE_RESOLUTION|>--- conflicted
+++ resolved
@@ -148,14 +148,10 @@
         // require(value(lit) == LBool.UNDEF)
         // require(isActive(lit))
 
-<<<<<<< HEAD
         if (decisionLevel == 0) {
-            solver.dratBuilder.addClause(Clause(mutableListOf(lit)))
+            solver.dratBuilder.addClause(Clause(LitVec.of(lit)))
             solver.stats.unitsFound++
         }
-=======
-        if (decisionLevel == 0) solver.dratBuilder.addClause(Clause(LitVec.of(lit)))
->>>>>>> cbe6848c
 
         value[lit.variable] = LBool.from(lit.isPos)
         val data = varData[lit.variable]
