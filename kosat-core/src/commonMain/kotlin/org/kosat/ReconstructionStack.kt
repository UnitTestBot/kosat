package org.kosat

/**
 * Reconstruction stack is data structure used to reconstruct the model after
 * the solver has found a satisfying assignment and to restore variables
 * required to perform an incremental addition of clauses or assumptions.
 *
 * It uses the idea of "witness" literals. Every time we eliminate a variable in
 * some way, we push its "definition" in clausal form to the stack. The
 * "definition" is in quotes, because it is not a definition in a strict sense.
 * Consider pure literal elimination. In it, we simply remove all clauses
 * containing a pure literal. That literal is not "defined", it is "constrained"
 * by the clauses. All we have to do, is to assign it a value which won't lead
 * to a conflict. However, most of the time, clauses strictly define a value of
 * a literal in terms of active variables (at the moment of pushing a
 * clause to a stack). For example, a "definition" of a variable `x` as a
 * conjunction of two other variables `y` and `z` can be written as
 * `(-y, -z, x), (-x, y), (-x, z)`. Literal `x` in this case is referred to as
 * a "witness" literal.
 *
 * There are multiple ways to store the stack. In the original paper, the stack
 * stored as a list of clauses, labelled by literals. Technically, it is enough
 * to just store the clauses, keeping the invariant that the first or last
 * literal in the clause is the witness. In CaDiCaL, the stack is stored as a
 * vector of integers, separated into "stack-frames". Each frame is either a
 * clause or a set of literals. This allows to label a clause with multiple
 * literals, which is useful for blocked clause elimination. Hopefully, the
 * structure is pretty flexible and allows to implement any other stack without
 * breaking the interface too much.
 *
 * We currently use the simplest approach: a list of pairs of clauses and
 * their witness literals. In the example above, the stack would be
 * `[((-y, -z, x), x), ((-x, y), -x), ((-x, z), -x)]`. If we then substituted
 * `y` with `-z`, the stack would become
 * `[((-y, -z, x), x), ((-x, y), -x), ((-x, z), -x), ((-y, -z), -y), ((y, z), -y)]`.
 *
 * Note that witness must be in the clause.
 */
class ReconstructionStack {
    data class ReconstructionStackEntry(
        val clause: Clause,
        val witness: Lit,
    )

    private val stack = mutableListOf<ReconstructionStackEntry>()

    /**
     * Pushes a clause with a given witness to the stack.
     */
    fun push(clause: Clause, witness: Lit) {
        check(!clause.learnt)
        require(witness in clause.lits)
        val copy = clause.copy()
        copy.deleted = false
        stack.add(ReconstructionStackEntry(copy, witness))
    }

    /**
     * Pushes a binary clause from a given literal and its witness to the stack.
     */
    fun pushBinary(lit: Lit, witness: Lit) {
        stack.add(ReconstructionStackEntry(Clause(mutableListOf(lit, witness)), witness))
    }

    /**
     * Pushes two binary clauses, indicating that [witness] is true if
     * and only if [substitution] is true.
     */
    fun pushSubstitution(substitution: Lit, witness: Lit) {
        pushBinary(substitution.neg, witness)
        pushBinary(substitution, witness.neg)
    }

    /**
     * Reconstructs the model from the current assignment, assuming it is a
     * satisfying assignment.
     */
    fun reconstruct(assignment: Assignment): List<Boolean> {
        val model = MutableList(assignment.numberOfVariables) { varIndex ->
            val v = Var(varIndex)
            assignment.isActiveAndTrue(v.posLit)
        }

        // To reconstruct the model, we need to go through the stack in reverse
        // order, and for each clause, check if it is already satisfied by the
        // model.
        // If not, it means that to satisfy the clause, we need to flip the
        // value of the witness literal.
        for (stackIndex in stack.lastIndex downTo 0) {
            val (clause, witness) = stack[stackIndex]
            val satisfied = clause.lits.any { model[it.variable] xor it.isNeg }
            if (!satisfied) {
                model[witness.variable] = witness.isPos
            }
        }

        return model
    }

    /**
     * Restores the solver state after adding new clauses or assumptions.
     *
     * During variable elimination, we might have eliminated a variable, which
     * is now required to be active again, due to the addition of new clauses
     * in the incremental solver, or due to given assumptions. In this case, we
     * need to restore that variable.
     *
     * @param solver the solver to restore
     * @param newClauses the clauses added to the solver from the last restore
     *        (not required on the first solve)
     * @param assumptions the assumptions added to the solver this solve.
     */
    fun restore(solver: CDCL, newClauses: List<Clause>, assumptions: List<Lit>) {
        require(solver.assignment.decisionLevel == 0)

        // The term "tainted" is used in the original paper and refers to the
        // variables which are required to be active again.
        val tainted = BooleanArray(solver.assignment.numberOfVariables)

        // We first mark all the variables in the new clauses and assumptions as
        // tainted.
        for (clause in newClauses) {
            for (lit in clause.lits) {
                tainted[lit.variable] = true
            }
        }

        for (lit in assumptions) {
            tainted[lit.variable] = true
        }

        // We then go through the stack and restore the variables.
        // Note that this may introduce new tainted variables.
        // This also removes clauses from the stack if the clause is satisfied
        // or the witness of that clause is tainted and needs to be restored.
        var newStackTop = 0
        for (stackIndex in 0 until stack.size) {
            val (clause, witness) = stack[stackIndex]
            stack[newStackTop++] = stack[stackIndex]

            // We simply keep the clause if there is no need to restore the
            // variable.
            if (!tainted[witness.variable]) continue

            newStackTop--

            // If the clause is satisfied at level 0, we can just remove it from
            // the stack (see (*)). Note that this is totally safe. The clauses
            // are guaranteed to contain a variable "definition" in some way, so
            // removing a satisfied clauses does not affect the correctness of
            // its constraints. There must be an unsatisfied clause left, which
            // will be used to restore the variable and force its value.
            val satisfied = clause.lits.any { solver.assignment.isActiveAndTrue(it) }

            // We also remove all false literals from the clause. Note that the
            // clause won't be empty, as it contains the witness literal, which
            // is unassigned.
            clause.lits.removeAll { solver.assignment.isActiveAndFalse(it) }

            // this is where we remove satisfied clauses
            if (satisfied || solver.assignment.isActiveAndFalse(witness)) continue // (*)
            // Otherwise, the clause needs to be restored.

            // We mark all the literals in the clause as tainted, as they are
            // required to be active again. Note, that while we are restoring
            // a lot of clauses, we are keeping all the information we derived
            // from preprocessing, just in a clausal form. In fact, it is
            // possible that on the next preprocessing step, we will derive
            // the same information again, just acknowledging the new clauses
            // and assumptions.
            for (lit in clause.lits) tainted[lit.variable] = true

            // Now the variable we derived is active again.
            solver.assignment.markActive(witness)

            // Note that the removal of falsified literals above is required,
            // otherwise we might end up attaching watches to the falsified
            // literals, of that clause.
            if (clause.size > 1) {
                solver.attachClause(clause)
            } else {
                check(solver.assignment.enqueue(clause[0], clause))
            }
        }

<<<<<<< HEAD
        // FIXME: ugly workaround
=======
        // Note that some variables might have been tainted, but not even on the
        // stack. This is because we can eliminate a variable, which is not even
        // in the formula at the moment of elimination. We eliminate it here.
>>>>>>> a80ff3ed
        for (varIndex in 0 until solver.assignment.numberOfVariables) {
            if (tainted[varIndex]) {
                solver.assignment.markActive(Var(varIndex))
            }
        }

        // We remove all the clauses which were removed from the stack.
        stack.retainFirst(newStackTop)
    }
}<|MERGE_RESOLUTION|>--- conflicted
+++ resolved
@@ -183,13 +183,9 @@
             }
         }
 
-<<<<<<< HEAD
-        // FIXME: ugly workaround
-=======
         // Note that some variables might have been tainted, but not even on the
         // stack. This is because we can eliminate a variable, which is not even
         // in the formula at the moment of elimination. We eliminate it here.
->>>>>>> a80ff3ed
         for (varIndex in 0 until solver.assignment.numberOfVariables) {
             if (tainted[varIndex]) {
                 solver.assignment.markActive(Var(varIndex))
