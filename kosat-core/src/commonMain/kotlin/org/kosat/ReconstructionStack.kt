package org.kosat

/**
 * Reconstruction stack is data structure used to reconstruct the model after
 * the solver has found a satisfying assignment and to restore variables
 * required to perform an incremental addition of clauses or assumptions.
 *
 * It uses the idea of "witness" literals. Every time we eliminate a variable in
 * some way, we push its "definition" in clausal form to the stack. The
 * "definition" is in quotes, because it is not a definition in a strict sense.
 * Consider pure literal elimination. In it, we simply remove all clauses
 * containing a pure literal. That literal is not "defined", it is "constrained"
 * by the clauses. All we have to do, is to assign it a value which won't lead
 * to a conflict. However, most of the time, clauses strictly define a value of
 * a literal in terms of active variables (at the moment of pushing a
 * clause to a stack). For example, a "definition" of a variable `x` as a
 * conjunction of two other variables `y` and `z` can be written as
 * `(-y, -z, x), (-x, y), (-x, z)`. Literal `x` in this case is referred to as
 * a "witness" literal.
 *
 * There are multiple ways to store the stack. In the original paper, the stack
 * stored as a list of clauses, labelled by literals. Technically, it is enough
 * to just store the clauses, keeping the invariant that the first or last
 * literal in the clause is the witness. In CaDiCaL, the stack is stored as a
 * vector of integers, separated into "stack-frames". Each frame is either a
 * clause or a set of literals. This allows to label a clause with multiple
 * literals, which is useful for blocked clause elimination. Hopefully, the
 * structure is pretty flexible and allows to implement any other stack without
 * breaking the interface too much.
 *
 * We use the approach from the Handbook of Satisfiability, which is to store
 * the stack as a list of clauses, keeping first literal in the clause as the
 * witness. In the example above, the stack would be
 * `[[x, -y, -z], [-x, y], [-x, z]]`. If we then substituted `y` with `-z`, the
 * stack would become `[[x, -y, -z], [-x, y], [-x, z], [-y, -z], [y, z]]`.
 *
 * Note that witness must be in the clause.
 */
class ReconstructionStack {
    private val stack = mutableListOf<LitVec>()

    /**
     * Pushes a clause with a given witness to the stack.
     */
    fun push(clause: Clause, witness: Lit) {
        require(!clause.learnt)
        val copy = clause.lits.copy()
        copy.swap(0, copy.indexOf(witness))
        stack.add(copy)
    }

    /**
     * Pushes a binary clause from a given literal and its witness to the stack.
     */
    fun pushBinary(lit: Lit, witness: Lit) {
<<<<<<< HEAD
        stack.add(ReconstructionStackEntry(Clause(LitVec.of(lit, witness)), witness))
=======
        stack.add(LitVec.of(witness, lit))
>>>>>>> b758a55d
    }

    /**
     * Pushes two binary clauses, indicating that [witness] is true if
     * and only if [substitution] is true.
     */
    fun pushSubstitution(substitution: Lit, witness: Lit) {
        pushBinary(substitution.neg, witness)
        pushBinary(substitution, witness.neg)
    }

    /**
     * Reconstructs the model from the current assignment, assuming it is a
     * satisfying assignment.
     */
    fun reconstruct(assignment: Assignment): List<Boolean> {
        val model = MutableList(assignment.numberOfVariables) { varIndex ->
            val v = Var(varIndex)
            assignment.isActive(v.posLit) && assignment.value(v.posLit) == LBool.TRUE
        }

        // To reconstruct the model, we need to go through the stack in reverse
        // order, and for each clause, check if it is already satisfied by the
        // model.
        // If not, it means that to satisfy the clause, we need to flip the
        // value of the witness literal.
        for (stackIndex in stack.lastIndex downTo 0) {
            val clause = stack[stackIndex]
            val witness = clause[0]
            val satisfied = clause.any { model[it.variable] xor it.isNeg }
            if (!satisfied) {
                model[witness.variable] = witness.isPos
            }
        }

        return model
    }

    /**
     * Restores the solver state after adding new clauses or assumptions.
     *
     * During variable elimination, we might have eliminated a variable, which
     * is now required to be active again, due to the addition of new clauses
     * in the incremental solver, or due to given assumptions. In this case, we
     * need to restore that variable.
     *
     * @param solver the solver to restore
     * @param newClauses the clauses added to the solver from the last restore
     *        (not required on the first solve)
     * @param assumptions the assumptions added to the solver this solve.
     */
    fun restore(solver: CDCL, newClauses: List<Clause>, assumptions: LitVec) {
        require(solver.assignment.decisionLevel == 0)

        // The term "tainted" is used in the original paper and refers to the
        // variables which are required to be active again.
        val tainted = BooleanArray(solver.assignment.numberOfVariables)

        // We first mark all the variables in the new clauses and assumptions as
        // tainted.
        for (clause in newClauses) {
            for (lit in clause.lits) {
                tainted[lit.variable] = true
            }
        }

        for (lit in assumptions) {
            tainted[lit.variable] = true
        }

        // We then go through the stack and restore the variables.
        // Note that this may introduce new tainted variables.
        // This also removes clauses from the stack if the clause is satisfied
        // or the witness of that clause is tainted and needs to be restored.
        var newStackTop = 0
        for (stackIndex in 0 until stack.size) {
            val clause = stack[stackIndex]
            val witness = clause[0]
            stack[newStackTop++] = stack[stackIndex]

            // We simply keep the clause if there is no need to restore the
            // variable.
            if (!tainted[witness.variable]) continue

            newStackTop--

            // If the clause is satisfied at level 0, we can just remove it from
            // the stack (see (*)). Note that this is totally safe. The clauses
            // are guaranteed to contain a variable "definition" in some way, so
            // removing a satisfied clauses does not affect the correctness of
            // its constraints. There must be an unsatisfied clause left, which
            // will be used to restore the variable and force its value.
            val satisfied = clause.any {
                solver.assignment.isActive(it) && solver.assignment.value(it) == LBool.TRUE
            }

            // We also remove all false literals from the clause. Note that the
            // clause won't be empty, as it contains the witness literal, which
            // is unassigned.
            clause.removeAll {
                solver.assignment.isActive(it) && solver.assignment.value(it) == LBool.FALSE
            }

            // this is where we remove satisfied clauses
            if (satisfied || solver.assignment.isActive(witness) && solver.assignment.value(witness) == LBool.FALSE) {
                continue // (*)
            }
            // Otherwise, the clause needs to be restored.

            // We mark all the literals in the clause as tainted, as they are
            // required to be active again. Note, that while we are restoring
            // a lot of clauses, we are keeping all the information we derived
            // from preprocessing, just in a clausal form. In fact, it is
            // possible that on the next preprocessing step, we will derive
            // the same information again, just acknowledging the new clauses
            // and assumptions.
            for (lit in clause) tainted[lit.variable] = true

            // Now the variable we derived is active again.
            solver.assignment.markActive(witness)

            // Note that the removal of falsified literals above is required,
            // otherwise we might end up attaching watches to the falsified
            // literals, of that clause.
            if (clause.size > 1) {
                solver.attachClause(Clause(clause))
            } else {
                check(solver.assignment.enqueue(clause[0], null))
            }
        }

        // Note that some variables might have been tainted, but not even on the
        // stack. This is because we can eliminate a variable, which is not even
        // in the formula at the moment of elimination. We eliminate it here.
        for (varIndex in 0 until solver.assignment.numberOfVariables) {
            if (tainted[varIndex]) {
                solver.assignment.markActive(Var(varIndex))
            }
        }

        // We remove all the clauses which were removed from the stack.
        stack.retainFirst(newStackTop)
    }
}<|MERGE_RESOLUTION|>--- conflicted
+++ resolved
@@ -53,11 +53,7 @@
      * Pushes a binary clause from a given literal and its witness to the stack.
      */
     fun pushBinary(lit: Lit, witness: Lit) {
-<<<<<<< HEAD
-        stack.add(ReconstructionStackEntry(Clause(LitVec.of(lit, witness)), witness))
-=======
         stack.add(LitVec.of(witness, lit))
->>>>>>> b758a55d
     }
 
     /**
