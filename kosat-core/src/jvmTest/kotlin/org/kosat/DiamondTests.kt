--- conflicted
+++ resolved
@@ -184,13 +184,9 @@
         val solver = CDCL(cnf)
         solver.config = config
 
-<<<<<<< HEAD
+        solver.reporter = Reporter(System.out.sink().buffer())
+
         val dratPath = dratProofsPath.resolve("${cnfFile.nameWithoutExtension}-${UUID.randomUUID()}.drat")
-=======
-        solver.reporter = Reporter(System.out.sink().buffer())
-
-        val dratPath = dratProofsPath.resolve("${cnfFile.nameWithoutExtension}.drat")
->>>>>>> e64b6c54
         var dratSink: Sink? = null
         var dratBufferedSink: okio.BufferedSink? = null
 
