package org.kosat

import com.github.lipen.satlib.solver.MiniSatSolver
import korlibs.time.DateTime
import korlibs.time.measureTimeWithResult
import korlibs.time.roundMilliseconds
import okio.FileSystem
import okio.Path.Companion.toOkioPath
import okio.Sink
import okio.buffer
import okio.sink
import org.junit.jupiter.api.Assertions
import org.junit.jupiter.params.ParameterizedTest
import org.junit.jupiter.params.provider.Arguments
import org.junit.jupiter.params.provider.MethodSource
import org.kosat.cnf.CNF
import org.kosat.cnf.from
import java.io.File
import java.nio.file.Files
import java.nio.file.Path
import java.nio.file.Paths
import java.util.UUID
import kotlin.io.path.extension
import kotlin.io.path.isRegularFile
import kotlin.io.path.relativeTo
import kotlin.math.abs
import kotlin.math.sign
import kotlin.random.Random
import kotlin.streams.toList
import kotlin.test.assertContains

private const val timeFormat = "yyyy-MM-dd_HH-mm-ss"

internal class DiamondTests {
    companion object {
        private val workingDir = Paths.get("").toAbsolutePath()
        private val testsPath = workingDir.resolve("src/jvmTest/resources")
        private val assumptionTestsPath = testsPath.resolve("testCover")
        private val benchmarksPath = testsPath.resolve("benchmarks")
        private val incrementalTestsPath = testsPath.resolve("testCover")

        private val dratTrimExecutable: Path = Paths.get("drat-trim")
        private val generateAndCheckDrat = System.getenv()["TEST_CHECK_UNSAT_PROOF"]?.let { it == "true" } ?: false

        private const val ext = "cnf"
        private val dratProofsPath = FileSystem.SYSTEM_TEMPORARY_DIRECTORY
            .resolve("dratProofs/${DateTime.nowLocal().format(timeFormat)}")

        private val configs = mutableMapOf(
            "default" to Config(),
            "no preprocessing" to Config(
                els = false,
                flp = false,
                bve = false,
            ),
            "preprocessing: bve only" to Config(
                els = false,
                flp = false,
            ),
            "preprocessing: flp only" to Config(
                els = false,
                bve = false,
            ),
            "preprocessing: els only" to Config(
                flp = false,
                bve = false,
            ),
            "preprocessing: no hbr" to Config(
                flpHyperBinaryResolution = false,
            ),
            "restarts: small luby" to Config(
                restarterLubyConstant = 1,
            ),
            "no restarts" to Config(
                restarts = false,
            ),
            "activity based db" to Config(
                clauseDbStrategy = ReduceStrategy.ACTIVITY,
            ),
        )

        init {
            if (generateAndCheckDrat) {
                dratProofsPath.toFile().mkdirs()
                System.err.println(
                    "DRAT proofs will be generated to $dratProofsPath " +
                        "and verified using $dratTrimExecutable"
                )
            } else {
                System.err.println("DRAT proofs will not be generated")
            }
        }

        private fun isTestFile(path: Path): Boolean {
            return path.isRegularFile() && path.extension == ext
        }

        @JvmStatic
        private fun getAllNotBenchmarksTests(): List<Arguments> {
            return Files.walk(testsPath)
                .filter { isTestFile(it) }
                .filter { !it.startsWith(benchmarksPath) }
                .map {
                    configs.map { (cfgName, config) ->
                        Arguments.of(
                            it.toFile(),
                            "$cfgName: ${it.relativeTo(testsPath)}",
                            config,
                            cfgName,
                        )
                    }
                }
                .toList()
                .flatten()
        }

        @JvmStatic
        private fun getAssumptionTests(): List<Arguments> {
            return Files.walk(assumptionTestsPath)
                .filter { isTestFile(it) }
                .map {
                    configs.map { (cfgName, config) ->
                        Arguments.of(
                            it.toFile(),
                            "$cfgName: ${it.relativeTo(testsPath)}",
                            config,
                        )
                    }
                }
                .toList()
                .flatten()
        }

        @JvmStatic
        private fun getIncrementalTests(): List<Arguments> {
            return Files.walk(incrementalTestsPath)
                .filter { isTestFile(it) }
                .map {
                    configs.map { (cfgName, config) ->
                        Arguments.of(
                            it.toFile(),
                            "$cfgName: ${it.relativeTo(testsPath)}",
                            config,
                        )
                    }
                }
                .toList()
                .flatten()
        }

        @JvmStatic
        private fun getBenchmarkFiles(): List<Arguments> {
            return Files.walk(benchmarksPath)
                .filter { isTestFile(it) }
                .map { Arguments.of(it.toFile(), it.relativeTo(testsPath).toString()) }
                .toList()
        }
    }

    private fun solveWithMiniSat(cnf: CNF): SolveResult {
        return MiniSatSolver().use { minisat ->
            val lits = List(cnf.numVars) { minisat.newLiteral() }
            for (clause in cnf.clauses) {
                minisat.addClause(clause.map { it.sign * lits[abs(it) - 1] })
            }
            val result = if (minisat.solve()) {
                SolveResult.SAT
            } else {
                SolveResult.UNSAT
            }
            println("MiniSat conflicts: ${minisat.backend.numberOfConflicts}")
            println("Minisat decisions: ${minisat.backend.numberOfDecisions}")
            println("MiniSat result: $result")

            result
        }
    }

    private fun runTest(cnfFile: File, cnf: CNF, config: Config, configName: String) {
        val (resultExpected, timeMiniSat) = measureTimeWithResult {
            solveWithMiniSat(cnf)
        }

        val solver = CDCL(cnf)
        solver.config = config

<<<<<<< HEAD
        solver.reporter = Reporter(System.out.sink().buffer())

        val dratPath = dratProofsPath.resolve("${cnfFile.nameWithoutExtension}.drat")
=======
        val dratPath = dratProofsPath.resolve("${cnfFile.nameWithoutExtension}-${UUID.randomUUID()}.drat")
>>>>>>> 9ba906f6
        var dratSink: Sink? = null
        var dratBufferedSink: okio.BufferedSink? = null

        val dratBuilder = if (generateAndCheckDrat) {
            dratSink = FileSystem.SYSTEM.sink(dratPath)
            dratBufferedSink = dratSink.buffer()
            DratBuilder(dratBufferedSink)
        } else {
            NoOpDratBuilder()
        }

        solver.dratBuilder = dratBuilder

        val (resultActual, timeKoSat) = measureTimeWithResult {
            solver.solve()
        }

        Assertions.assertEquals(resultExpected, resultActual) { "MiniSat and KoSat results are different." }

        println("MiniSat and KoSat results are the same: $resultActual")

        if (resultActual == SolveResult.UNSAT) {
            if (!generateAndCheckDrat) {
                println(
                    "Path to DRAT-TRIM in environment variable DRAT_TRIM_EXECUTABLE is not set. " +
                        "Skipping DRAT-trim test."
                )
            } else {
                val command = "$dratTrimExecutable ${cnfFile.absolutePath} $dratPath -U -f"

                println("DRAT-TRIM command: $command")

                val validator = Runtime.getRuntime().exec(command)

                val stdout = validator.inputStream.bufferedReader().readLines().filter { it.isNotBlank() }

                validator.waitFor()

                println("DRAT-TRIM stdout:")
                println(stdout.joinToString("\n\t", prefix = "\t"))
                println("DRAT-TRIM stdout end")

                assertContains(stdout, "s VERIFIED")

                Assertions.assertNotEquals(
                    80,
                    validator.exitValue()
                ) {
                    "DRAT-TRIM exited with code 80 " +
                        "(possibly because of a termination due to warning if ran with -W flag)"
                }
            }
        } else {
            if (generateAndCheckDrat) {
                dratPath.toFile().renameTo(dratPath.parent!!.resolve("sats/${dratPath.name}").toFile())
            }

            val model = solver.getModel()

            for (clause in cnf.clauses) {
                var satisfied = false
                for (lit in clause) {
                    if (model[abs(lit) - 1] == (lit.sign == 1)) {
                        satisfied = true
                        break
                    }
                }

                Assertions.assertTrue(satisfied) { "Clause $clause is not satisfied. Model: $model" }
            }
        }

        dratSink?.close()
        dratBufferedSink?.close()

        System.out.sink().buffer().use {
            solver.stats.write(it)
        }

        println("MiniSat time: ${timeMiniSat.roundMilliseconds()}")
        println("KoSat time: ${timeKoSat.roundMilliseconds()}")
    }

    private fun runTestWithAssumptions(cnf: CNF, assumptionsSets: List<List<Int>>, config: Config) {
        val solver = CDCL(cnf)
        solver.config = config

        for (assumptions in assumptionsSets) {
            println("## Solving with assumptions: $assumptions")
            val cnfWithAssumptions = CNF(cnf.clauses + assumptions.map { listOf(it) }, cnf.numVars)

            val (resultExpected, timeMiniSat) = measureTimeWithResult {
                solveWithMiniSat(cnfWithAssumptions)
            }

            val (resultActual, timeKoSat) = measureTimeWithResult {
                solver.solve(assumptions.map { Lit.fromDimacs(it) })
            }

            Assertions.assertEquals(resultExpected, resultActual) { "MiniSat and KoSat results are different" }
            println("MiniSat and KoSat results are the same: $resultActual")

            if (resultActual == SolveResult.SAT) {
                val model = solver.getModel()

                for (clause in cnf.clauses) {
                    var satisfied = false
                    for (lit in clause) {
                        if (model[abs(lit) - 1] == (lit.sign == 1)) {
                            satisfied = true
                            break
                        }
                    }

                    Assertions.assertTrue(satisfied) { "Clause $clause is not satisfied. Model: $model" }
                }

                for (assumption in assumptions) {
                    val assumptionValue = model[abs(assumption) - 1] == (assumption.sign == 1)
                    Assertions.assertTrue(assumptionValue) { "Assumption $assumption is not satisfied. Model: $model" }
                }
            }

            println("MiniSat time: ${timeMiniSat.roundMilliseconds()}")
            println("KoSat time: ${timeKoSat.roundMilliseconds()}")
        }
    }

    private fun runIncrementalTest(cnf: CNF, config: Config) {
        val solver = CDCL(cnf)
        solver.config = config
        var fullCnf = cnf

        val getInstances = 10
        val results = mutableListOf<List<Boolean>>()

        for (i in 0 until getInstances) {
            val expectedResult = solveWithMiniSat(fullCnf)

            val actualResult = solver.solve()

            Assertions.assertEquals(expectedResult, actualResult) { "MiniSat and KoSat results are different" }
            println("MiniSat and KoSat results are the same: $actualResult")

            if (actualResult == SolveResult.SAT) {
                val model = solver.getModel()

                for (clause in fullCnf.clauses) {
                    var satisfied = false
                    for (lit in clause) {
                        if (model[abs(lit) - 1] == (lit.sign == 1)) {
                            satisfied = true
                            break
                        }
                    }

                    Assertions.assertTrue(satisfied) { "Clause $clause is not satisfied. Model: $model" }
                }

                results.add(model)

                val incrementalDimacsClause = model.mapIndexed { index, value ->
                    if (value) index + 1 else -(index + 1)
                }

                fullCnf = CNF(fullCnf.clauses + listOf(incrementalDimacsClause), fullCnf.numVars)

                val incrementalClause = Clause.fromDimacs(incrementalDimacsClause)

                solver.newClause(incrementalClause)
            } else {
                break
            }
        }

    }

    @ParameterizedTest(name = "{1}")
    @MethodSource("getAllNotBenchmarksTests")
    fun test(file: File, testName: String, config: Config, configName: String) {
        println("# Testing on: $file")
        runTest(file, CNF.from(file.toOkioPath()), config, configName)
    }

    @ParameterizedTest(name = "{1}")
    @MethodSource("getBenchmarkFiles")
    // @Disabled
    fun testOnBenchmarks(file: File, testName: String) {
        println("# Testing on: $file")
        runTest(file, CNF.from(file.toOkioPath()), Config(), "default")
    }

    @ParameterizedTest(name = "{1}")
    @MethodSource("getAssumptionTests")
    fun assumptionTest(file: File, testName: String, config: Config) {
        val cnf = CNF.from(file.toOkioPath())

        val clauseCount = cnf.clauses.size
        println("# Testing on: $file ($clauseCount clauses, ${cnf.numVars} variables)")

        if (cnf.numVars == 0) {
            return
        }

        val assumptionSets = List(15) { i ->
            val random = Random(i)

            List(i) {
                random.nextInt(1, cnf.numVars + 1)
            }.map {
                if (random.nextBoolean()) it else -it
            }
        }

        runTestWithAssumptions(cnf, assumptionSets, config)

        println()
    }

    @ParameterizedTest(name = "{1}")
    @MethodSource("getIncrementalTests")
    fun incrementalTest(file: File, testName: String, config: Config) {
        val cnf = CNF.from(file.toOkioPath())
        val clauseCount = cnf.clauses.size
        println("# Testing on: $file ($clauseCount clauses, ${cnf.numVars} variables)")

        runIncrementalTest(cnf, config)
    }
}<|MERGE_RESOLUTION|>--- conflicted
+++ resolved
@@ -184,13 +184,9 @@
         val solver = CDCL(cnf)
         solver.config = config
 
-<<<<<<< HEAD
         solver.reporter = Reporter(System.out.sink().buffer())
 
-        val dratPath = dratProofsPath.resolve("${cnfFile.nameWithoutExtension}.drat")
-=======
         val dratPath = dratProofsPath.resolve("${cnfFile.nameWithoutExtension}-${UUID.randomUUID()}.drat")
->>>>>>> 9ba906f6
         var dratSink: Sink? = null
         var dratBufferedSink: okio.BufferedSink? = null
 
