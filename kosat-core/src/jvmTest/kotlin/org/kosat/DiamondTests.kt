--- conflicted
+++ resolved
@@ -74,13 +74,8 @@
             "no restarts" to Config(
                 restarts = false,
             ),
-<<<<<<< HEAD
-            "lbd based db" to Config(
-                clauseDbStrategy = ReduceStrategy.LBD,
-=======
             "activity based db" to Config(
                 clauseDbStrategy = ReduceStrategy.ACTIVITY,
->>>>>>> b758a55d
             ),
         )
 
