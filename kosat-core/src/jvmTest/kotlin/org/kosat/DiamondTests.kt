--- conflicted
+++ resolved
@@ -2,16 +2,11 @@
 
 import com.github.lipen.satlib.solver.MiniSatSolver
 import korlibs.time.DateTime
-import korlibs.time.TimeSpan
 import korlibs.time.measureTimeWithResult
 import korlibs.time.roundMilliseconds
 import okio.FileSystem
 import okio.Path.Companion.toOkioPath
 import okio.Sink
-<<<<<<< HEAD
-import okio.Path.Companion.toPath
-=======
->>>>>>> eed689e6
 import okio.buffer
 import org.junit.jupiter.api.Assertions
 import org.junit.jupiter.params.ParameterizedTest
@@ -30,10 +25,7 @@
 import kotlin.math.sign
 import kotlin.random.Random
 import kotlin.streams.toList
-import kotlin.test.Test
 import kotlin.test.assertContains
-import kotlin.time.Duration
-import kotlin.time.measureTime
 
 private const val timeFormat = "yyyy-MM-dd_HH-mm-ss"
 
@@ -351,105 +343,4 @@
 
         runIncrementalTest(cnf)
     }
-<<<<<<< HEAD
-
-    @Test
-    fun justBenchmarkWithSatElite() {
-        var total = Duration.ZERO
-        val files = Files.walk(benchmarksPath).filter { isTestFile(it) }.toList()
-        for ((i, file) in files.withIndex()) {
-            println("${i + 1}/${files.size} # Testing on: $file")
-            val command = "/home/elt/Desktop/SatELite_v1.0_linux $file /tmp/out.cnf"
-            println(command)
-            val preprocessor = Runtime.getRuntime().exec(command)
-            preprocessor.waitFor()
-            val time = measureTime {
-                val solver = CDCL(CNF.from("/tmp/out.cnf".toPath()))
-                val result = solver.solve()
-                println("Result: $result")
-            }
-
-            total += time
-            println("Time: $time")
-        }
-
-        println("Total time: $total")
-    }
-
-    @Test
-    fun justBenchmarkWithMinisat2() {
-        var total = Duration.ZERO
-        val files = Files.walk(benchmarksPath).filter { isTestFile(it) }.toList()
-        for ((i, file) in files.withIndex()) {
-            println("${i + 1}/${files.size} # Testing on: $file")
-            val command = "minisat $file -dimacs=/tmp/out.cnf"
-            println(command)
-            val preprocessor = Runtime.getRuntime().exec(command)
-            preprocessor.waitFor()
-            val time = measureTime {
-                val solver = CDCL(CNF.from("/tmp/out.cnf".toPath()))
-                val result = solver.solve()
-                println("Result: $result")
-            }
-
-            total += time
-            println("Time: $time")
-        }
-
-        println("Total time: $total")
-    }
-
-    fun r1() {
-        println("========== RUN 1 ==========")
-        var total = Duration.ZERO
-        val files = Files.walk(benchmarksPath).filter { isTestFile(it) }.toList()
-        for ((i, file) in files.withIndex()) {
-            println("${i + 1}/${files.size} # Testing on: $file")
-            // val command = "/home/elt/Desktop/SatELite_v1.0_linux $file /tmp/out.cnf"
-            // println(command)
-            // val preprocessor = Runtime.getRuntime().exec(command)
-            // preprocessor.waitFor()
-            val time = measureTime {
-                val solver = CDCL(CNF.from(file.toOkioPath()))
-                val result = solver.solve()
-                println("Result: $result")
-            }
-
-            total += time
-            println("Time: $time")
-        }
-
-        println("Total time: $total")
-    }
-
-    fun r2() {
-        println("========== RUN 2 ==========")
-        var total = Duration.ZERO
-        val files = Files.walk(benchmarksPath).filter { isTestFile(it) }.toList()
-        for ((i, file) in files.withIndex()) {
-            println("${i + 1}/${files.size} # Testing on: $file")
-            // val command = "/home/elt/Desktop/SatELite_v1.0_linux $file /tmp/out.cnf"
-            // println(command)
-            // val preprocessor = Runtime.getRuntime().exec(command)
-            // preprocessor.waitFor()
-            val time = measureTime {
-                val solver = CDCL(CNF.from(file.toOkioPath()))
-                val result = solver.solve()
-                println("Result: $result")
-            }
-
-            total += time
-            println("Time: $time")
-        }
-
-        println("Total time: $total")
-    }
-
-    @Test
-    fun justBenchmark() {
-        r1()
-        r2()
-    }
-=======
->>>>>>> eed689e6
 }